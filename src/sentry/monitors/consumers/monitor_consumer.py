from __future__ import annotations

import logging
import uuid
from datetime import datetime, timedelta
from typing import Dict, Mapping, Optional

import msgpack
import sentry_sdk
from arroyo.backends.kafka.consumer import KafkaPayload
from arroyo.processing.strategies.abstract import ProcessingStrategy, ProcessingStrategyFactory
from arroyo.processing.strategies.commit import CommitOffsets
from arroyo.processing.strategies.run_task import RunTask
from arroyo.types import BrokerValue, Commit, Message, Partition
from django.db import IntegrityError, router, transaction
from sentry_sdk.tracing import Span, Transaction

from sentry import ratelimits
from sentry.constants import DataCategory, ObjectStatus
from sentry.killswitches import killswitch_matches_context
from sentry.models.project import Project
from sentry.monitors.logic.mark_failed import mark_failed
from sentry.monitors.logic.mark_ok import mark_ok
from sentry.monitors.models import (
    CheckInStatus,
    Monitor,
    MonitorCheckIn,
    MonitorEnvironment,
    MonitorEnvironmentLimitsExceeded,
    MonitorEnvironmentValidationFailed,
    MonitorLimitsExceeded,
    MonitorType,
)
from sentry.monitors.tasks import try_monitor_tasks_trigger
from sentry.monitors.types import CheckinItem, CheckinMessage, ClockPulseMessage
from sentry.monitors.utils import (
    get_new_timeout_at,
    get_timeout_at,
    signal_first_checkin,
    signal_monitor_created,
    valid_duration,
)
from sentry.monitors.validators import ConfigValidator, MonitorCheckInValidator
from sentry.utils import json, metrics
from sentry.utils.dates import to_datetime
from sentry.utils.outcomes import Outcome, track_outcome

logger = logging.getLogger(__name__)

CHECKIN_QUOTA_LIMIT = 5
CHECKIN_QUOTA_WINDOW = 60


def _ensure_monitor_with_config(
    project: Project,
    monitor_slug: str,
    config: Optional[Dict],
    timestamp: datetime,
):
    try:
        monitor = Monitor.objects.get(
            slug=monitor_slug,
            project_id=project.id,
            organization_id=project.organization_id,
        )
    except Monitor.DoesNotExist:
        monitor = None

    if not config:
        return monitor

    validator = ConfigValidator(data=config)

    if not validator.is_valid():
        extra = {
            "slug": monitor_slug,
            "config": config,
            "errors": validator.errors,
        }
        logger.info("monitors.consumer.invalid_config", extra=extra)
        return monitor

    validated_config = validator.validated_data
    created = False

    # Create monitor
    if not monitor:
<<<<<<< HEAD
        try:
            monitor, created = Monitor.objects.update_or_create(
                organization_id=project.organization_id,
                project_id=project.id,
                slug=monitor_slug,
                defaults={
                    "name": monitor_slug,
                    "status": ObjectStatus.ACTIVE,
                    "type": MonitorType.CRON_JOB,
                    "config": validated_config,
                },
            )
            if created:
                signal_monitor_created(project, None, True)
        except IntegrityError:
            # project in wrapper is different from the project for the monitor with the given slug
            track_outcome(
                org_id=project.organization_id,
                project_id=project.id,
                key_id=None,
                outcome=Outcome.ABUSE,
                reason="invalid_dsn_project",
                timestamp=timestamp,
                category=DataCategory.MONITOR,
            )
            pass
=======
        monitor, created = Monitor.objects.update_or_create(
            organization_id=project.organization_id,
            slug=monitor_slug,
            defaults={
                "project_id": project.id,
                "name": monitor_slug,
                "status": ObjectStatus.ACTIVE,
                "type": MonitorType.CRON_JOB,
                "config": validated_config,
            },
        )
        if created:
            signal_monitor_created(project, None, True)
        # TODO(rjo100): Temporarily log to measure impact of a bug incorrectly scoping
        # the Monitor lookups to the wrapper's project_id. This means that any consumer check-in
        # will automatically get attached to a monitor with the given slug, regardless
        # of the monitor's attached project.
        if monitor and monitor.project_id != project.id:
            logger.error(
                "Monitor project + wrapper project do not match",
                extra={
                    "organization.id": project.organization_id,
                    "monitor.project_id": monitor.project_id,
                    "project.id": project.id,
                },
            )
>>>>>>> 9f515c2f

    # Update existing monitor
    if monitor and not created and monitor.config != validated_config:
        monitor.update_config(config, validated_config)

    return monitor


def check_killswitch(
    metric_kwargs: Dict,
    project: Project,
):
    """
    Enforce organization level monitor kill switch. Returns true if the
    killswitch is enforced.
    """
    is_blocked = killswitch_matches_context(
        "crons.organization.disable-check-in", {"organization_id": project.organization_id}
    )
    if is_blocked:
        metrics.incr(
            "monitors.checkin.dropped.blocked",
            tags={**metric_kwargs},
        )
    return is_blocked


def check_ratelimit(
    metric_kwargs: Dict,
    project: Project,
    monitor_slug: str,
    environment: str | None,
):
    """
    Enforce check-in rate limits. Returns True if rate limit is enforced.
    """
    ratelimit_key = f"{project.organization_id}:{monitor_slug}:{environment}"

    is_blocked = ratelimits.backend.is_limited(
        f"monitor-checkins:{ratelimit_key}",
        limit=CHECKIN_QUOTA_LIMIT,
        window=CHECKIN_QUOTA_WINDOW,
    )

    if is_blocked:
        metrics.incr(
            "monitors.checkin.dropped.ratelimited",
            tags={**metric_kwargs},
        )
    return is_blocked


def transform_checkin_uuid(
    txn: Transaction | Span,
    metric_kwargs: Dict,
    monitor_slug: str,
    check_in_id: str,
):
    """
    Extracts the `UUID` object from the provided check_in_id. Failures will be logged.
    Returns the UUID object and a boolean indicating if the provided GUID
    signals usage of "the latest" check-in.
    When the provided GUID is `0` use_latest_checkin will be True, indicating
    that we should try and update the most recent check-in instead. A new UUID
    will still be returned for use in the scenario where there is no latest
    check-in.
    """
    check_in_guid: uuid.UUID | None = None

    try:
        check_in_guid = uuid.UUID(check_in_id)
    except ValueError:
        pass

    if check_in_guid is None:
        metrics.incr(
            "monitors.checkin.result",
            tags={**metric_kwargs, "status": "failed_guid_validation"},
        )
        txn.set_tag("result", "failed_guid_validation")
        logger.info(
            "monitors.consumer.guid_validation_failed",
            extra={"guid": check_in_id, "slug": monitor_slug},
        )
        return None, False

    # When the UUID is empty we will default to looking for the most
    # recent check-in which is not in a terminal state.
    use_latest_checkin = check_in_guid.int == 0

    # If the UUID is unset (zero value) generate a new UUID
    if use_latest_checkin:
        check_in_guid = uuid.uuid4()

    return check_in_guid, use_latest_checkin


def update_existing_check_in(
    txn: Transaction | Span,
    metric_kwargs: Dict,
    project_id: int,
    monitor_environment: MonitorEnvironment,
    start_time: datetime,
    existing_check_in: MonitorCheckIn,
    updated_status: CheckInStatus,
    updated_duration: float,
):
    monitor = monitor_environment.monitor

    if (
        existing_check_in.project_id != project_id
        or existing_check_in.monitor_id != monitor.id
        or existing_check_in.monitor_environment_id != monitor_environment.id
    ):
        metrics.incr(
            "monitors.checkin.result",
            tags={"source": "consumer", "status": "guid_mismatch"},
        )
        txn.set_tag("result", "guid_mismatch")
        logger.info(
            "monitors.consumer.guid_exists",
            extra={
                "guid": existing_check_in.guid.hex,
                "slug": existing_check_in.monitor.slug,
                "payload_slug": monitor.slug,
            },
        )
        return

    if existing_check_in.status in CheckInStatus.FINISHED_VALUES:
        metrics.incr(
            "monitors.checkin.result",
            tags={**metric_kwargs, "status": "checkin_finished"},
        )
        txn.set_tag("result", "checkin_finished")
        logger.info(
            "monitors.consumer.check_in_closed",
            extra={
                "guid": existing_check_in.guid.hex,
                "slug": existing_check_in.monitor.slug,
                "status": existing_check_in.status,
                "updated_status": updated_status,
            },
        )
        return

    if updated_duration is None:
        updated_duration = int((start_time - existing_check_in.date_added).total_seconds() * 1000)

    if not valid_duration(updated_duration):
        metrics.incr(
            "monitors.checkin.result",
            tags={**metric_kwargs, "status": "failed_duration_check"},
        )
        txn.set_tag("result", "failed_duration_check")
        logger.info(
            "monitors.consumer.invalid_implicit_duration",
            extra={
                "guid": existing_check_in.guid.hex,
                "slug": existing_check_in.monitor.slug,
                "duration": updated_duration,
            },
        )
        return

    # update date_added for heartbeat
    date_updated = existing_check_in.date_updated
    if updated_status == CheckInStatus.IN_PROGRESS:
        date_updated = start_time

    updated_timeout_at = get_new_timeout_at(existing_check_in, updated_status, start_time)

    existing_check_in.update(
        status=updated_status,
        duration=updated_duration,
        date_updated=date_updated,
        timeout_at=updated_timeout_at,
    )

    return


def _process_checkin(item: CheckinItem, txn: Transaction | Span):
    params = item.payload

    start_time = to_datetime(float(item.message["start_time"]))
    project_id = int(item.message["project_id"])
    source_sdk = item.message["sdk"]

    monitor_slug = item.valid_monitor_slug
    environment = params.get("environment")

    project = Project.objects.get_from_cache(id=project_id)

    # Strip sdk version to reduce metric cardinality
    sdk_platform = source_sdk.split("/")[0] if source_sdk else "none"

    metric_kwargs = {
        "source": "consumer",
        "sdk_platform": sdk_platform,
    }

    if check_killswitch(metric_kwargs, project):
        track_outcome(
            org_id=project.organization_id,
            project_id=project.id,
            key_id=None,
            outcome=Outcome.ABUSE,
            reason="killswitch",
            timestamp=start_time,
            category=DataCategory.MONITOR,
        )
        return

    if check_ratelimit(metric_kwargs, project, monitor_slug, environment):
        track_outcome(
            org_id=project.organization_id,
            project_id=project.id,
            key_id=None,
            outcome=Outcome.RATE_LIMITED,
            reason="rate_limited",
            timestamp=start_time,
            category=DataCategory.MONITOR,
        )
        return

    guid, use_latest_checkin = transform_checkin_uuid(
        txn,
        metric_kwargs,
        monitor_slug,
        params["check_in_id"],
    )

    if guid is None:
        track_outcome(
            org_id=project.organization_id,
            project_id=project.id,
            key_id=None,
            outcome=Outcome.INVALID,
            reason="invalid_guid",
            timestamp=start_time,
            category=DataCategory.MONITOR,
        )
        return

    monitor_config = params.pop("monitor_config", None)

    params["duration"] = (
        # Duration is specified in seconds from the client, it is
        # stored in the checkin model as milliseconds
        int(params["duration"] * 1000)
        if params.get("duration") is not None
        else None
    )

    validator = MonitorCheckInValidator(
        data=params,
        partial=True,
        context={
            "project": project,
        },
    )

    if not validator.is_valid():
        metrics.incr(
            "monitors.checkin.result",
            tags={**metric_kwargs, "status": "failed_checkin_validation"},
        )
        txn.set_tag("result", "failed_checkin_validation")
        logger.info(
            "monitors.consumer.checkin_validation_failed",
            extra={"guid": guid.hex, **params},
        )
        track_outcome(
            org_id=project.organization_id,
            project_id=project.id,
            key_id=None,
            outcome=Outcome.INVALID,
            reason="invalid_check_in",
            timestamp=start_time,
            category=DataCategory.MONITOR,
        )
        return

    validated_params = validator.validated_data

    # 01
    # Retrieve or upsert monitor for this check-in
    try:
        monitor = _ensure_monitor_with_config(
            project,
            monitor_slug,
            monitor_config,
            start_time,
        )
    except MonitorLimitsExceeded:
        metrics.incr(
            "monitors.checkin.result",
            tags={**metric_kwargs, "status": "failed_monitor_limits"},
        )
        txn.set_tag("result", "failed_monitor_limits")
        logger.info(
            "monitors.consumer.monitor_limit_exceeded",
            extra={"guid": guid.hex, "project": project.id, "slug": monitor_slug},
        )
        track_outcome(
            org_id=project.organization_id,
            project_id=project.id,
            key_id=None,
            outcome=Outcome.INVALID,
            reason="monitor_limit_exceeded",
            timestamp=start_time,
            category=DataCategory.MONITOR,
        )
        return

    if not monitor:
        metrics.incr(
            "monitors.checkin.result",
            tags={**metric_kwargs, "status": "failed_validation"},
        )
        txn.set_tag("result", "failed_validation")
        logger.info(
            "monitors.consumer.monitor_validation_failed",
            extra={"guid": guid.hex, "project": project.id, **params},
        )
        track_outcome(
            org_id=project.organization_id,
            project_id=project.id,
            key_id=None,
            outcome=Outcome.INVALID,
            reason="invalid_monitor",
            timestamp=start_time,
            category=DataCategory.MONITOR,
        )
        return

    # Discard check-ins if the monitor is disabled
    if monitor.status == ObjectStatus.DISABLED:
        metrics.incr(
            "monitors.checkin.result",
            tags={**metric_kwargs, "status": "monitor_disabled"},
        )
        txn.set_tag("result", "monitor_disabled")
        track_outcome(
            org_id=project.organization_id,
            project_id=project.id,
            key_id=None,
            outcome=Outcome.FILTERED,
            reason="monitor_disabled",
            timestamp=start_time,
            category=DataCategory.MONITOR,
        )
        return

    # 02
    # Retrieve or upsert monitor environment for this check-in
    try:
        monitor_environment = MonitorEnvironment.objects.ensure_environment(
            project, monitor, environment
        )
    except MonitorEnvironmentLimitsExceeded:
        metrics.incr(
            "monitors.checkin.result",
            tags={**metric_kwargs, "status": "failed_monitor_environment_limits"},
        )
        txn.set_tag("result", "failed_monitor_environment_limits")
        logger.info(
            "monitors.consumer.monitor_environment_limit_exceeded",
            extra={
                "guid": guid.hex,
                "project": project.id,
                "slug": monitor_slug,
                "environment": environment,
            },
        )
        track_outcome(
            org_id=project.organization_id,
            project_id=project.id,
            key_id=None,
            outcome=Outcome.INVALID,
            reason="monitor_environment_limit_exceeded",
            timestamp=start_time,
            category=DataCategory.MONITOR,
        )
        return
    except MonitorEnvironmentValidationFailed:
        metrics.incr(
            "monitors.checkin.result",
            tags={**metric_kwargs, "status": "failed_monitor_environment_name_length"},
        )
        txn.set_tag("result", "failed_monitor_environment_name_length")
        logger.info(
            "monitors.consumer.monitor_environment_validation_failed",
            extra={
                "guid": guid.hex,
                "project": project.id,
                "slug": monitor_slug,
                "environment": environment,
            },
        )
        track_outcome(
            org_id=project.organization_id,
            project_id=project.id,
            key_id=None,
            outcome=Outcome.INVALID,
            reason="invalid_monitor_environment",
            timestamp=start_time,
            category=DataCategory.MONITOR,
        )
        return

    # 03
    # Create or update check-in

    try:
        with transaction.atomic(router.db_for_write(Monitor)):
            status = getattr(CheckInStatus, validated_params["status"].upper())
            trace_id = validated_params.get("contexts", {}).get("trace", {}).get("trace_id")
            duration = validated_params["duration"]

            # 03-A
            # Retrieve existing check-in for update
            try:
                if use_latest_checkin:
                    check_in = (
                        MonitorCheckIn.objects.select_for_update()
                        .filter(
                            monitor_environment=monitor_environment,
                            status=CheckInStatus.IN_PROGRESS,
                        )
                        .order_by("-date_added")[:1]
                        .get()
                    )
                else:
                    check_in = MonitorCheckIn.objects.select_for_update().get(
                        guid=guid,
                    )

                    if check_in.monitor_environment_id != monitor_environment.id:
                        metrics.incr(
                            "monitors.checkin.result",
                            tags={
                                **metric_kwargs,
                                "status": "failed_monitor_environment_guid_match",
                            },
                        )
                        txn.set_tag("result", "failed_monitor_environment_guid_match")
                        logger.info(
                            "monitors.consumer.monitor_environment_mismatch",
                            extra={
                                "guid": guid.hex,
                                "slug": monitor_slug,
                                "organization_id": project.organization_id,
                                "environment": monitor_environment.id,
                                "payload_environment": check_in.monitor_environment_id,
                            },
                        )
                        track_outcome(
                            org_id=project.organization_id,
                            project_id=project.id,
                            key_id=None,
                            outcome=Outcome.INVALID,
                            reason="monitor_environment_mismatch",
                            timestamp=start_time,
                            category=DataCategory.MONITOR,
                        )
                        return

                txn.set_tag("outcome", "process_existing_checkin")
                update_existing_check_in(
                    txn,
                    metric_kwargs,
                    project_id,
                    monitor_environment,
                    start_time,
                    check_in,
                    status,
                    duration,
                )

            # 03-B
            # Create a brand new check-in object
            except MonitorCheckIn.DoesNotExist:
                # Infer the original start time of the check-in from the duration.
                # Note that the clock of this worker may be off from what Relay is reporting.
                date_added = start_time
                if duration is not None:
                    date_added -= timedelta(milliseconds=duration)

                # When was this check-in expected to have happened?
                expected_time = monitor_environment.next_checkin

                # denormalize the monitor configration into the check-in.
                # Useful to show details about the configuration of the
                # monitor at the time of the check-in
                monitor_config = monitor.get_validated_config()
                timeout_at = get_timeout_at(monitor_config, status, date_added)

                check_in, created = MonitorCheckIn.objects.get_or_create(
                    defaults={
                        "duration": duration,
                        "status": status,
                        "date_added": date_added,
                        "date_updated": start_time,
                        "expected_time": expected_time,
                        "timeout_at": timeout_at,
                        "monitor_config": monitor_config,
                        "trace_id": trace_id,
                    },
                    project_id=project_id,
                    monitor=monitor,
                    monitor_environment=monitor_environment,
                    guid=guid,
                )

                # Race condition. The check-in was created (such as an
                # in_progress) while this check-in was being processed.
                # Create a new one now.
                #
                # XXX(epurkhiser): Is this needed since we're already
                # locking this entire process?
                if not created:
                    txn.set_tag("outcome", "process_existing_checkin_race_condition")
                    update_existing_check_in(
                        txn,
                        metric_kwargs,
                        project_id,
                        monitor_environment,
                        start_time,
                        check_in,
                        status,
                        duration,
                    )
                else:
                    txn.set_tag("outcome", "create_new_checkin")
                    signal_first_checkin(project, monitor)

            track_outcome(
                org_id=project.organization_id,
                project_id=project.id,
                key_id=None,
                outcome=Outcome.ACCEPTED,
                reason=None,
                timestamp=start_time,
                category=DataCategory.MONITOR,
            )

            # 04
            # Update monitor status
            if check_in.status == CheckInStatus.ERROR:
                mark_failed(check_in, ts=start_time)
            else:
                mark_ok(check_in, ts=start_time)

            # track how much time it took for the message to make it through
            # relay into kafka. This should help us understand when missed
            # check-ins may be slipping in, since we use the `item.ts` to click
            # the clock forward, if that is delayed it's possible for the
            # check-in to come in late
            kafka_delay = item.ts - start_time.replace(tzinfo=None)
            metrics.gauge("monitors.checkin.relay_kafka_delay", kafka_delay.total_seconds())

            # how long in wall-clock time did it take for us to process this
            # check-in. This records from when the message was first appended
            # into the Kafka topic until we just completed processing.
            #
            # XXX: We are ONLY recording this metric for completed check-ins.
            delay = datetime.now() - item.ts
            metrics.gauge("monitors.checkin.completion_time", delay.total_seconds())

            metrics.incr(
                "monitors.checkin.result",
                tags={**metric_kwargs, "status": "complete"},
            )
    except Exception:
        # Skip this message and continue processing in the consumer.
        metrics.incr(
            "monitors.checkin.result",
            tags={**metric_kwargs, "status": "error"},
        )
        txn.set_tag("result", "error")
        logger.exception("Failed to process check-in")


def _process_message(
    ts: datetime,
    partition: int,
    wrapper: CheckinMessage | ClockPulseMessage,
) -> None:
    try:
        try_monitor_tasks_trigger(ts, partition)
    except Exception:
        logger.exception("Failed to trigger monitor tasks")

    # Nothing else to do with clock pulses
    if wrapper["message_type"] == "clock_pulse":
        return

    with sentry_sdk.start_transaction(
        op="_process_message",
        name="monitors.monitor_consumer",
    ) as txn:
        item = CheckinItem(
            ts=ts,
            partition=partition,
            message=wrapper,
            payload=json.loads(wrapper["payload"]),
        )
        _process_checkin(item, txn)


class StoreMonitorCheckInStrategyFactory(ProcessingStrategyFactory[KafkaPayload]):
    def create_with_partitions(
        self,
        commit: Commit,
        partitions: Mapping[Partition, int],
    ) -> ProcessingStrategy[KafkaPayload]:
        def process_message(message: Message[KafkaPayload]) -> None:
            assert isinstance(message.value, BrokerValue)
            try:
                wrapper = msgpack.unpackb(message.payload.value)
                _process_message(
                    message.value.timestamp,
                    message.value.partition.index,
                    wrapper,
                )
            except Exception:
                logger.exception("Failed to process message payload")

        return RunTask(
            function=process_message,
            next_step=CommitOffsets(commit),
        )<|MERGE_RESOLUTION|>--- conflicted
+++ resolved
@@ -85,7 +85,6 @@
 
     # Create monitor
     if not monitor:
-<<<<<<< HEAD
         try:
             monitor, created = Monitor.objects.update_or_create(
                 organization_id=project.organization_id,
@@ -112,34 +111,6 @@
                 category=DataCategory.MONITOR,
             )
             pass
-=======
-        monitor, created = Monitor.objects.update_or_create(
-            organization_id=project.organization_id,
-            slug=monitor_slug,
-            defaults={
-                "project_id": project.id,
-                "name": monitor_slug,
-                "status": ObjectStatus.ACTIVE,
-                "type": MonitorType.CRON_JOB,
-                "config": validated_config,
-            },
-        )
-        if created:
-            signal_monitor_created(project, None, True)
-        # TODO(rjo100): Temporarily log to measure impact of a bug incorrectly scoping
-        # the Monitor lookups to the wrapper's project_id. This means that any consumer check-in
-        # will automatically get attached to a monitor with the given slug, regardless
-        # of the monitor's attached project.
-        if monitor and monitor.project_id != project.id:
-            logger.error(
-                "Monitor project + wrapper project do not match",
-                extra={
-                    "organization.id": project.organization_id,
-                    "monitor.project_id": monitor.project_id,
-                    "project.id": project.id,
-                },
-            )
->>>>>>> 9f515c2f
 
     # Update existing monitor
     if monitor and not created and monitor.config != validated_config:
