--- conflicted
+++ resolved
@@ -15,26 +15,17 @@
     Rollup,
     Timeseries,
 )
-<<<<<<< HEAD
-from snuba_sdk.conditions import Condition, Op
-from snuba_sdk.mql.mql import parse_mql
-=======
 from snuba_sdk.conditions import BooleanCondition, BooleanOp, Condition, ConditionGroup, Op
 from snuba_sdk.mql.mql import parse_mql
 from snuba_sdk.query_visitors import InvalidQueryError
->>>>>>> 4347937f
 
 from sentry.models.environment import Environment
 from sentry.models.organization import Organization
 from sentry.models.project import Project
 from sentry.search.utils import parse_datetime_string
-<<<<<<< HEAD
 from sentry.sentry_metrics.querying.registry.default import DEFAULT_REGISTRY
+from sentry.sentry_metrics.querying.utils import remove_if_match
 from sentry.snuba.dataset import Dataset, EntityKey
-=======
-from sentry.sentry_metrics.querying.utils import remove_if_match
-from sentry.snuba.dataset import Dataset
->>>>>>> 4347937f
 from sentry.snuba.metrics_layer.query import run_query
 from sentry.utils.snuba import SnubaError
 
@@ -118,7 +109,6 @@
                 if alias := self._get_alias(parameter):
                     aliases.append(alias)
 
-<<<<<<< HEAD
             if not aliases:
                 return None
 
@@ -129,10 +119,6 @@
             # unless we want to change the API of the frontend that will send.
             if aggregate == "quantiles":
                 aggregate = f"p{int(query.aggregate_params[0] * 100)}"
-=======
-        aggregate = timeseries.aggregate
-        metric = timeseries.metric.mri or timeseries.metric.public_name
->>>>>>> 4347937f
 
             metric = query.metric.mri or query.metric.public_name
             return f"{aggregate}({metric})"
@@ -178,22 +164,12 @@
         return self.result["meta"]
 
 
-<<<<<<< HEAD
 class MutableQuery:
     def __init__(self, query: Query):
         # TODO: we might need to implement a visitor on the query to make mutations easier.
-        # mutable_query.register_visitor(EnvironmentsVisitor())
-        # mutable_query.register_visitor(RegistryVisitor())
+        #   mutable_query.register_visitor(EnvironmentsVisitor())
+        #   mutable_query.register_visitor(RegistryVisitor())
         self._query = query
-
-    def _alias_ops(self, query: Query) -> Query:
-        if isinstance(query, Formula):
-            return query.set_parameters(
-                [self._alias_ops(parameter) for parameter in query.parameters]
-=======
-class MutableTimeseries:
-    def __init__(self, timeseries: Timeseries):
-        self._timeseries = timeseries
 
         self._validate()
 
@@ -206,15 +182,12 @@
                 self._validate_filters(f.conditions)
 
     def _validate(self):
-        self._validate_filters(self._timeseries.filters)
-
-    def inject_environments(self, environments: Sequence[Environment]) -> "MutableTimeseries":
-        if environments:
-            environment_names = [environment.name for environment in environments]
-            existing_filters = self._timeseries.filters[:] if self._timeseries.filters else []
-            self._timeseries = self._timeseries.set_filters(
-                existing_filters + [Condition(Column("environment"), Op.IN, environment_names)]
->>>>>>> 4347937f
+        self._validate_filters(self._query.filters)
+
+    def _alias_ops(self, query: Query) -> Query:
+        if isinstance(query, Formula):
+            return query.set_parameters(
+                [self._alias_ops(parameter) for parameter in query.parameters]
             )
         elif isinstance(query, Timeseries):
             if (entry := DEFAULT_REGISTRY.get(query.aggregate)) is not None:
@@ -229,7 +202,6 @@
 
         return self
 
-<<<<<<< HEAD
     def _inject_environments(self, query: Query, environment_names: Sequence[str]) -> Query:
         if isinstance(query, Formula):
             return query.set_parameters(
@@ -252,10 +224,6 @@
 
     def get_mutated(self) -> Query:
         return self._query
-=======
-    def get_mutated(self) -> Timeseries:
-        return self._timeseries
->>>>>>> 4347937f
 
 
 class QueryParser:
@@ -312,21 +280,6 @@
 
         return ",".join(self._group_bys)
 
-<<<<<<< HEAD
-    def _parse_mql(
-        self,
-        field: str,
-        filters: Optional[Sequence[Condition]],
-        group_bys: Optional[Sequence[Column]],
-    ) -> MutableQuery:
-        """
-        Parses the field with the MQL grammar.
-        """
-        query = parse_mql(field).query
-        # TODO: when the MQL integration is enabled for filters, you can just delete this.
-        # modified_timeseries = timeseries.set_filters(filters).set_groupby(group_bys)
-        return MutableQuery(query=query)
-=======
     def _build_mql_query(self, field: str, filters: Optional[str], group_bys: Optional[str]) -> str:
         """
         Builds an MQL query string in the form `aggregate(metric){tag_key:tag_value} by (group_by_1, group_by_2).
@@ -341,17 +294,16 @@
 
         return mql
 
-    def _parse_mql(self, mql: str) -> MutableTimeseries:
+    def _parse_mql(self, mql: str) -> MutableQuery:
         """
         Parses the field with the MQL grammar.
         """
         try:
-            timeseries = parse_mql(mql).query
+            query = parse_mql(mql).query
         except InvalidQueryError as e:
             raise InvalidMetricsQueryError(f"The supplied query is not valid: {type(e).__name__}")
 
-        return MutableTimeseries(timeseries=timeseries)
->>>>>>> 4347937f
+        return MutableQuery(query=query)
 
     def generate_queries(
         self, environments: Sequence[Environment]
@@ -368,18 +320,8 @@
         mql_group_bys = self._build_mql_group_bys()
 
         for field in self._fields:
-<<<<<<< HEAD
-            # TODO: add mql string here.
-            yield (
-                self._parse_mql(field, filters, group_bys)
-                .inject_environments(environments)
-                .alias_ops()
-                .get_mutated()
-            )
-=======
             mql_query = self._build_mql_query(field, mql_filters, mql_group_bys)
             yield self._parse_mql(mql_query).inject_environments(environments).get_mutated()
->>>>>>> 4347937f
 
 
 class QueryExecutor:
