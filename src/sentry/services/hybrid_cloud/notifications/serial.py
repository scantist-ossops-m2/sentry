--- conflicted
+++ resolved
@@ -1,9 +1,6 @@
 from sentry.models.notificationsetting import NotificationSetting
-<<<<<<< HEAD
 from sentry.models.notificationsettingoption import NotificationSettingOption
 from sentry.models.notificationsettingprovider import NotificationSettingProvider
-=======
->>>>>>> a650c430
 from sentry.services.hybrid_cloud.notifications import RpcNotificationSetting
 
 
@@ -16,19 +13,6 @@
         team_id=setting.team_id,
         user_id=setting.user_id,
         provider=setting.provider,
-        type=setting.type,
-        value=setting.value,
-<<<<<<< HEAD
-    )
-
-
-def serialize_notification_option(setting: NotificationSettingOption) -> RpcNotificationSetting:
-    return RpcNotificationSetting(
-        id=setting.id,
-        scope_type=setting.scope_type,
-        scope_identifier=setting.scope_identifier,
-        team_id=setting.team_id,
-        user_id=setting.user_id,
         type=setting.type,
         value=setting.value,
     )
@@ -46,6 +30,4 @@
         type=option.type,
         value=provider.value,
         provider=provider.provider,
-=======
->>>>>>> a650c430
     )