import logging
from collections.abc import Mapping, Sequence, Set
from copy import deepcopy
from typing import Any

import sentry_sdk
from sentry_kafka_schemas import get_codec
from sentry_kafka_schemas.codecs import Codec
from sentry_kafka_schemas.schema_types.snuba_spans_v1 import SpanEvent

from sentry.event_manager import (
    Job,
    ProjectsMapping,
    _calculate_span_grouping,
    _detect_performance_problems,
    _pull_out_data,
)
from sentry.issues.grouptype import PerformanceStreamedSpansGroupTypeExperimental
from sentry.models.project import Project
from sentry.utils import metrics
from sentry.utils.canonical import CanonicalKeyDict

SPAN_SCHEMA: Codec[SpanEvent] = get_codec("snuba-spans")

logger = logging.getLogger(__name__)


def _deserialize_span(value: bytes) -> Mapping[str, Any]:
    return SPAN_SCHEMA.decode(value)


def build_tree(spans):
    span_tree = {}
    root_span_id = None

    for span in spans:
        span_id = span["span_id"]
        is_root = span["is_segment"]
        if is_root:
            root_span_id = span_id
        if span_id not in span_tree:
            span_tree[span_id] = span
            span_tree[span_id]["children"] = []

    for span in span_tree.values():
        parent_id = span.get("parent_span_id")
        if parent_id is not None and parent_id in span_tree:
            parent_span = span_tree[parent_id]
            children = parent_span["children"]
            children.append(span)

    return span_tree, root_span_id


def dfs(visited, flattened_spans, tree, span_id):
    stack = [span_id]

    while len(stack):
        span_id = stack.pop()

        span = deepcopy(tree[span_id])
        children = span.pop("children")

        if span_id not in visited:
            flattened_spans.append(span)
            tree.pop(span_id)
            visited.add(span_id)

        for child in sorted(children, key=lambda span: span["start_timestamp"], reverse=True):
            if child["span_id"] not in visited:
                stack.append(child["span_id"])


def flatten_tree(tree, root_span_id):
    visited: Set[str] = set()
    flattened_spans: list[Mapping[str, Any]] = []

    if root_span_id:
        dfs(visited, flattened_spans, tree, root_span_id)

    # Catch all for orphan spans
    remaining = sorted(tree.items(), key=lambda span: span[1]["start_timestamp"])
    for span_id, _ in remaining:
        if span_id not in visited:
            dfs(visited, flattened_spans, tree, span_id)

    return flattened_spans


def _update_occurrence_group_type(jobs: Sequence[Job], projects: ProjectsMapping) -> None:
    for job in jobs:
        updated_problems = []
        performance_problems = job.pop("performance_problems")
        for performance_problem in performance_problems:
            performance_problem.type = PerformanceStreamedSpansGroupTypeExperimental
            performance_problem.fingerprint = f"{performance_problem.fingerprint}-{PerformanceStreamedSpansGroupTypeExperimental.type_id}"
            updated_problems.append(performance_problem)

        job["performance_problems"] = updated_problems


def transform_spans_to_event_dict(spans):
<<<<<<< HEAD
    event: dict[str, Any] = {"type": "transaction", "level": "info", "contexts": {}}
    spans: list[dict[str, Any]] = []
=======
    event: dict[str, Any] = {"type": "transaction", "contexts": {}}
    processed_spans: list[dict[str, Any]] = []
>>>>>>> 6a14c4d7
    for span in spans:
        sentry_tags = span.get("sentry_tags", {})

        if span["is_segment"] is True:
            event["event_id"] = span.get("event_id")
            event["project_id"] = span["project_id"]
            event["transaction"] = sentry_tags.get("transaction")
            event["release"] = sentry_tags.get("release")
            event["environment"] = sentry_tags.get("environment")

            event["platform"] = sentry_tags.get("platform")

            event["contexts"]["trace"] = {
                "trace_id": span["trace_id"],
                "type": "trace",
                "op": sentry_tags.get("transaction.op"),
                "span_id": span["span_id"],
            }
            event["received"] = span["received"]
            event["timestamp"] = (span["start_timestamp_ms"] + span["duration_ms"]) / 1000
<<<<<<< HEAD
=======
            event["start_timestamp"] = span["start_timestamp_ms"] / 1000
>>>>>>> 6a14c4d7

            if (profile_id := span.get("profile_id")) is not None:
                event["contexts"]["profile"] = {"profile_id": profile_id, "type": "profile"}

        if (op := sentry_tags.get("op")) is not None:
            span["op"] = op

        span["start_timestamp"] = span["start_timestamp_ms"] / 1000
        span["timestamp"] = (span["start_timestamp_ms"] + span["duration_ms"]) / 1000

<<<<<<< HEAD
        spans.append(span)
=======
        processed_spans.append(span)
>>>>>>> 6a14c4d7

    # The performance detectors expect the span list to be ordered/flattened in the way they
    # are structured in the tree. This is an implicit assumption in the performance detectors.
    # So we build a tree and flatten it depth first.
    # TODO: See if we can update the detectors to work without this assumption so we can
    # just pass it a list of spans.
<<<<<<< HEAD
    tree, root_span_id = build_tree(spans)
=======
    tree, root_span_id = build_tree(processed_spans)
>>>>>>> 6a14c4d7
    flattened_spans = flatten_tree(tree, root_span_id)
    event["spans"] = flattened_spans

    return event


def process_segment(spans: dict[str, Any]):
    with sentry_sdk.start_span(
        op="sentry.consumers.recombine.process_segment.transform_spans_to_event_dict"
    ):
        event = transform_spans_to_event_dict(spans)

    project_id = event["project_id"]
    with metrics.timer("tasks.spans.project.get_from_cache"):
        project = Project.objects.get_from_cache(id=project_id)

    projects = {project.id: project}

    data = CanonicalKeyDict(event)
    jobs: Sequence[Job] = [
        {
            "data": data,
            "project_id": project.id,
            "raw": False,
            "start_time": None,
        }
    ]

    _pull_out_data(jobs, projects)
    _calculate_span_grouping(jobs, projects)
    _detect_performance_problems(jobs, projects, is_standalone_spans=True)

    # Updates group type and fingerprint of all performance problems
    # so they don't double write occurrences as we test.
    _update_occurrence_group_type(jobs, projects)

    return jobs<|MERGE_RESOLUTION|>--- conflicted
+++ resolved
@@ -100,13 +100,8 @@
 
 
 def transform_spans_to_event_dict(spans):
-<<<<<<< HEAD
-    event: dict[str, Any] = {"type": "transaction", "level": "info", "contexts": {}}
-    spans: list[dict[str, Any]] = []
-=======
     event: dict[str, Any] = {"type": "transaction", "contexts": {}}
     processed_spans: list[dict[str, Any]] = []
->>>>>>> 6a14c4d7
     for span in spans:
         sentry_tags = span.get("sentry_tags", {})
 
@@ -127,10 +122,7 @@
             }
             event["received"] = span["received"]
             event["timestamp"] = (span["start_timestamp_ms"] + span["duration_ms"]) / 1000
-<<<<<<< HEAD
-=======
             event["start_timestamp"] = span["start_timestamp_ms"] / 1000
->>>>>>> 6a14c4d7
 
             if (profile_id := span.get("profile_id")) is not None:
                 event["contexts"]["profile"] = {"profile_id": profile_id, "type": "profile"}
@@ -141,22 +133,14 @@
         span["start_timestamp"] = span["start_timestamp_ms"] / 1000
         span["timestamp"] = (span["start_timestamp_ms"] + span["duration_ms"]) / 1000
 
-<<<<<<< HEAD
-        spans.append(span)
-=======
         processed_spans.append(span)
->>>>>>> 6a14c4d7
 
     # The performance detectors expect the span list to be ordered/flattened in the way they
     # are structured in the tree. This is an implicit assumption in the performance detectors.
     # So we build a tree and flatten it depth first.
     # TODO: See if we can update the detectors to work without this assumption so we can
     # just pass it a list of spans.
-<<<<<<< HEAD
-    tree, root_span_id = build_tree(spans)
-=======
     tree, root_span_id = build_tree(processed_spans)
->>>>>>> 6a14c4d7
     flattened_spans = flatten_tree(tree, root_span_id)
     event["spans"] = flattened_spans
 
