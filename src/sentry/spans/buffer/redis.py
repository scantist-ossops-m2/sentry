from __future__ import annotations

from django.conf import settings
from sentry_redis_tools.clients import RedisCluster, StrictRedis

from sentry.utils import json, redis

SEGMENT_TTL = 5 * 60  # 5 min TTL in seconds
TWO_MINUTES = 2 * 60  # 2 min delay in seconds


def get_redis_client() -> RedisCluster | StrictRedis:
    return redis.redis_clusters.get(settings.SENTRY_SPAN_BUFFER_CLUSTER, decode_responses=False)


def get_segment_key(project_id: str | int, segment_id: str) -> str:
    return f"segment:{segment_id}:{project_id}:process-segment"


def get_last_processed_timestamp_key(partition_index: int) -> str:
    return f"performance-issues:last-processed-timestamp:partition:{partition_index}"


def get_unprocessed_segments_key(partition_index: int) -> str:
    return f"performance-issues:unprocessed-segments:partition:{partition_index}"


class RedisSpansBuffer:
    def __init__(self):
        self.client: RedisCluster | StrictRedis = get_redis_client()

    def write_span_and_check_processing(
        self,
        project_id: str | int,
        segment_id: str,
        timestamp: int,
        partition: int,
        span: bytes,
    ) -> bool:
        segment_key = get_segment_key(project_id, segment_id)
        timestamp_key = get_last_processed_timestamp_key(partition)

        with self.client.pipeline() as p:
<<<<<<< HEAD
            p.rpush(segment_key, span)
            p.get(timestamp_key)
            p.set(timestamp_key, timestamp)
            results = p.execute()

        new_key = results[0] == 1
        last_processed_timestamp = results[1]
=======
            # RPUSH is atomic
            p.rpush(segment_key, span)
            # GETSET is atomic
            p.getset(timestamp_key, timestamp)
            results = p.execute()

        new_key = results[0] == 1
        last_processed_timestamp: bytes | None = results[1]
>>>>>>> 8360a3e0

        if new_key:
            bucket = get_unprocessed_segments_key(partition)
            with self.client.pipeline() as p:
                p.expire(segment_key, SEGMENT_TTL)
                p.rpush(bucket, json.dumps([timestamp, segment_key]))
                p.execute()

        if last_processed_timestamp is None:
            return False

        return timestamp > int(last_processed_timestamp)

    def read_and_expire_many_segments(self, keys: list[str]) -> list[tuple[str, list[str | bytes]]]:
        values = []
        with self.client.pipeline() as p:
            for key in keys:
                p.lrange(key, 0, -1)
<<<<<<< HEAD
                p.expire(key, 0)

            response = p.execute()

        for value in response[::2]:
=======

            p.delete(*keys)
            response = p.execute()

        for value in response[:-1]:
>>>>>>> 8360a3e0
            values.append(value)

        return values

<<<<<<< HEAD
    def get_unprocessed_segments_and_prune_bucket(
        self, timestamp: int, partition: int
    ) -> list[str]:
        key = get_unprocessed_segments_key(partition)
        results = self.client.lrange(key, 0, -1) or []

        now = timestamp

=======
    def get_unprocessed_segments_and_prune_bucket(self, now: int, partition: int) -> list[str]:
        key = get_unprocessed_segments_key(partition)
        results = self.client.lrange(key, 0, -1) or []

>>>>>>> 8360a3e0
        ltrim_index = 0
        segment_keys = []
        for result in results:
            segment_timestamp, segment_key = json.loads(result)
            if now - segment_timestamp < TWO_MINUTES:
                break

            ltrim_index += 1
            segment_keys.append(segment_key)

        self.client.ltrim(key, ltrim_index, -1)

        return segment_keys<|MERGE_RESOLUTION|>--- conflicted
+++ resolved
@@ -41,15 +41,6 @@
         timestamp_key = get_last_processed_timestamp_key(partition)
 
         with self.client.pipeline() as p:
-<<<<<<< HEAD
-            p.rpush(segment_key, span)
-            p.get(timestamp_key)
-            p.set(timestamp_key, timestamp)
-            results = p.execute()
-
-        new_key = results[0] == 1
-        last_processed_timestamp = results[1]
-=======
             # RPUSH is atomic
             p.rpush(segment_key, span)
             # GETSET is atomic
@@ -58,7 +49,6 @@
 
         new_key = results[0] == 1
         last_processed_timestamp: bytes | None = results[1]
->>>>>>> 8360a3e0
 
         if new_key:
             bucket = get_unprocessed_segments_key(partition)
@@ -77,38 +67,19 @@
         with self.client.pipeline() as p:
             for key in keys:
                 p.lrange(key, 0, -1)
-<<<<<<< HEAD
-                p.expire(key, 0)
-
-            response = p.execute()
-
-        for value in response[::2]:
-=======
 
             p.delete(*keys)
             response = p.execute()
 
         for value in response[:-1]:
->>>>>>> 8360a3e0
             values.append(value)
 
         return values
 
-<<<<<<< HEAD
-    def get_unprocessed_segments_and_prune_bucket(
-        self, timestamp: int, partition: int
-    ) -> list[str]:
-        key = get_unprocessed_segments_key(partition)
-        results = self.client.lrange(key, 0, -1) or []
-
-        now = timestamp
-
-=======
     def get_unprocessed_segments_and_prune_bucket(self, now: int, partition: int) -> list[str]:
         key = get_unprocessed_segments_key(partition)
         results = self.client.lrange(key, 0, -1) or []
 
->>>>>>> 8360a3e0
         ltrim_index = 0
         segment_keys = []
         for result in results:
