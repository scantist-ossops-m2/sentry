--- conflicted
+++ resolved
@@ -2114,7 +2114,7 @@
     default=100_000.0,
     flags=FLAG_PRIORITIZE_DISK | FLAG_AUTOMATOR_MODIFIABLE,
 )
-<<<<<<< HEAD
+
 # Rates controlling the rollout of grouping parameterization experiments
 register(
     "grouping.experiments.parameterization.uniq_id",
@@ -2125,12 +2125,11 @@
     "grouping.experiments.parameterization.json_str_val",
     default=0.0,
     flags=FLAG_ADMIN_MODIFIABLE | FLAG_AUTOMATOR_MODIFIABLE | FLAG_RATE,
-=======
+)
 
 # Sample rate for double writing to experimental dsn
 register(
     "store.experimental-dsn-double-write.sample-rate",
     default=0.0,
     flags=FLAG_AUTOMATOR_MODIFIABLE,
->>>>>>> dfc3e026
 )