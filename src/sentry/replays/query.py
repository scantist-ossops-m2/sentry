--- conflicted
+++ resolved
@@ -585,12 +585,8 @@
     "info_ids": ["info_ids"],
     "count_warnings": ["count_warnings"],
     "count_infos": ["count_infos"],
-<<<<<<< HEAD
     "viewed_by_ids": ["viewed_by_ids"],
     "has_viewed": ["viewed_by_ids"],
-=======
-    "has_viewed": ["has_viewed"],
->>>>>>> 6cb00895
 }
 
 
@@ -817,15 +813,11 @@
             yield from _extract_children(child)
 
 
-<<<<<<< HEAD
-def compute_has_viewed(viewed_by_id: int) -> Function:
-=======
 def compute_has_viewed(viewed_by_id: int | None) -> Function:
     if viewed_by_id is None:
         # Return the literal "false" if no user-id was specified.
         return Function("equals", parameters=[1, 2])
 
->>>>>>> 6cb00895
     return Function(
         "greater",
         parameters=[
