--- conflicted
+++ resolved
@@ -53,7 +53,6 @@
     QUERY_HASH_KEY,
     OnDemandMetricSpec,
     should_use_on_demand_metrics,
-    map_on_demand_field_name,
 )
 from sentry.snuba.metrics.fields import histogram as metrics_histogram
 from sentry.snuba.metrics.query import MetricField, MetricGroupByField, MetricsQuery
@@ -118,21 +117,11 @@
 
         return super().are_columns_resolved()
 
-<<<<<<< HEAD
-    @cached_property
-    def _on_demand_metric_spec(self) -> Optional[OnDemandMetricSpec]:
-        if not self.builder_config.on_demand_metrics_enabled:
-            return None
-
-        field = self.selected_columns[0] if self.selected_columns else None
-
+    def _get_on_demand_metric_spec(self, field: str) -> Optional[OnDemandMetricSpec]:
         for agg in self.selected_columns:
             if fields.is_function(agg):
                 field = agg
 
-=======
-    def _get_on_demand_metric_spec(self, field: str) -> Optional[OnDemandMetricSpec]:
->>>>>>> 18925497
         if not field:
             return None
 
@@ -907,17 +896,13 @@
                             # TODO: Build queries for each column that has a spec, then merge the data back together.
                             spec = self._on_demand_metric_spec_map[self.selected_columns[0]]
                             metrics_query = self._get_metrics_query_from_on_demand_spec(
-<<<<<<< HEAD
-                                spec=self._on_demand_metric_spec,
+                                spec=spec,
                                 require_time_range=True,
                                 groupby=[
                                     MetricGroupByField(field=c)
                                     for c in self.selected_columns
                                     if not fields.is_function(c)
                                 ],
-=======
-                                spec=spec, require_time_range=True
->>>>>>> 18925497
                             )
                         else:
                             metrics_query = transform_mqb_query_to_metrics_query(
