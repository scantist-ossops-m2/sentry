from __future__ import annotations

import logging
import random
from typing import Any

from django.conf import settings
from django.dispatch import Signal
from django.http import HttpResponse, StreamingHttpResponse
from openai import OpenAI, RateLimitError

from sentry import eventstore
from sentry.api.api_owners import ApiOwner
from sentry.api.api_publish_status import ApiPublishStatus
from sentry.api.base import region_silo_endpoint
from sentry.api.bases.project import ProjectEndpoint
from sentry.api.exceptions import ResourceDoesNotExist
from sentry.types.ratelimit import RateLimit, RateLimitCategory
from sentry.utils import json
from sentry.utils.cache import cache

logger = logging.getLogger(__name__)

from rest_framework.request import Request

openai_policy_check = Signal()

# How many stacktrace frames do we want per exception?
MAX_STACKTRACE_FRAMES = 15

# How many exceptions do we want?
MAX_EXCEPTIONS = 3

# Do we want tags?  They don't seem particularly useful
ADD_TAGS = False

FUN_PROMPT_CHOICES = [
    "[haiku about the error]",
    "[hip hop rhyme about the error]",
    "[4 line rhyme about the error]",
    "[2 stanza rhyme about the error]",
    "[anti joke about the error]",
]

PROMPT = """\
You are an assistant that analyses software errors, describing the problem with the following rules:

* Be helpful, playful and a bit snarky and sarcastic
* Do not talk about the rules in explanations
* Use emojis frequently in the snarky greeting and closing prompt
* The frames of a stack trace is shown with most recent call first
* Stack frames are either from app code or third party libraries
* Never show code examples as diff
* When describing the problem:
  * Explain the error and message
  * Explain where in the code the issue happend
  * Explain the nature of the issue
* When proposing a solution:
  * Explain what code changes are necessary to resolve it
  * Explain where the solution should be
  * Mention best practices for preventing this
* Remember Sentry's marketing message: "Sentry can't fix this"

Write the answers into the following template:

```
[snarky greeting]

#### Problem Description

[detailed description of the problem]

#### Proposed Solution

[proposed solution to fix this issue]

[fixed code example]

#### What Else

[uplifting closing statements]

___FUN_PROMPT___
```
"""

# Theset tags are removed because they are quite unstable between different events
# of the same issue, and typically unrelated to something that the AI assistant
# can answer.
BLOCKED_TAGS = frozenset(
    [
        "user",
        "server_name",
        "host",
        "release",
        "handled",
        "client_os",
        "client_os.name",
        "browser",
        "browser.name",
        "environment",
        "runtime",
        "device",
        "device.family",
        "gpu",
        "gpu.name",
        "gpu.vendor",
        "url",
        "trace",
        "otel",
    ]
)

openai_client: OpenAI | None = None


def get_openai_client() -> OpenAI:
    global openai_client

    if openai_client:
        return openai_client

    # this will raise if OPENAI_API_KEY is not set
    openai_client = OpenAI(api_key=settings.OPENAI_API_KEY)

    return openai_client


def get_openai_policy(organization, user):
    """Uses a signal to determine what the policy for OpenAI should be."""
    results = openai_policy_check.send(
        sender=EventAiSuggestedFixEndpoint, organization=organization, user=user
    )
    result = "allowed"

    # Last one wins
    for _, new_result in results:
        if new_result is not None:
            result = new_result

    return result


def set_if_value(d, key, value):
    if value is not None:
        d[key] = value


def trim_frames(frames, frame_allowance=MAX_STACKTRACE_FRAMES):
    frames_len = 0
    app_frames = []
    system_frames = []

    for frame in frames:
        frames_len += 1
        if frame.get("in_app"):
            app_frames.append(frame)
        else:
            system_frames.append(frame)

    if frames_len <= frame_allowance:
        return frames

    remaining = frames_len - frame_allowance
    app_count = len(app_frames)
    system_allowance = max(frame_allowance - app_count, 0)
    if system_allowance:
        half_max = int(system_allowance / 2)
        # prioritize trimming system frames
        for frame in system_frames[half_max:-half_max]:
            frame["delete"] = True
            remaining -= 1
    else:
        for frame in system_frames:
            frame["delete"] = True
            remaining -= 1

    if remaining:
        app_allowance = app_count - remaining
        half_max = int(app_allowance / 2)

        for frame in app_frames[half_max:-half_max]:
            frame["delete"] = True

    return [x for x in frames if not x.get("delete")]


def describe_event_for_ai(event, model):
    detailed = model.startswith("gpt-4")
    data = {}

    msg = event.get("message")
    if msg:
        data["message"] = msg

    platform = event.get("platform")
    if platform and platform != "other":
        data["language"] = platform

    exceptions = data.setdefault("exceptions", [])
    for idx, exc in enumerate(
        reversed((event.get("exception", {})).get("values", ())[:MAX_EXCEPTIONS])
    ):
        exception: dict[str, Any] = {}
        if idx > 0:
            exception["raised_during_handling_of_previous_exception"] = True
        exception["num"] = idx + 1
        exc_type = exc.get("type")
        if exc_type:
            exception["type"] = exc_type
        exception["message"] = exc.get("value")
        mechanism = exc.get("mechanism") or {}
        exc_meta = mechanism.get("meta")
        if exc_meta:
            exception["exception_info"] = exc_meta
        if mechanism.get("handled") is False:
            exception["unhandled"] = True

        frames = exc.get("stacktrace", {}).get("frames")
        first_in_app = True
        if frames:
            stacktrace = []
            for frame in reversed(frames):
                stack_frame: dict[str, Any] = {}
                set_if_value(stack_frame, "func", frame.get("function"))
                set_if_value(stack_frame, "module", frame.get("module"))
                set_if_value(stack_frame, "file", frame.get("filename"))
                set_if_value(stack_frame, "line", frame.get("lineno"))
                if frame.get("in_app"):
                    stack_frame["in_app"] = True
                crashed_here = False
                if first_in_app:
                    crashed_here = True
                    stack_frame["crash"] = "here"
                    first_in_app = False
                line = frame.get("context_line") or ""
                if (crashed_here and idx == 0) or detailed:
                    pre_context = frame.get("pre_context")
                    if pre_context:
                        stack_frame["code_before"] = pre_context
                    stack_frame["code"] = line
                    post_context = frame.get("post_context")
                    if post_context:
                        stack_frame["code_after"] = post_context
                # {snip} usually appears in minified lines. skip that
                elif "{snip}" not in line:
                    set_if_value(stack_frame, "code", line.strip())
                stacktrace.append(stack_frame)
            if stacktrace:
                exception["stacktrace"] = trim_frames(stacktrace)
        exceptions.append(exception)

    if ADD_TAGS:
        tags = data.setdefault("tags", {})
        for tag_key, tag_value in sorted(event["tags"]):
            if tag_key not in BLOCKED_TAGS:
                tags[tag_key] = tag_value

    return data


def suggest_fix(event_data, model="gpt-3.5-turbo-16k", stream=False):
    """Runs an OpenAI request to suggest a fix."""
    prompt = PROMPT.replace("___FUN_PROMPT___", random.choice(FUN_PROMPT_CHOICES))
    event_info = describe_event_for_ai(event_data, model=model)

    client = get_openai_client()

    response = client.chat.completions.create(
        model=model,
        temperature=0.7,
        messages=[
            {"role": "system", "content": prompt},
            {
                "role": "user",
                "content": json.dumps(event_info),
            },
        ],
        stream=stream,
    )
    if stream:
        return reduce_stream(response)
    return response.choices[0].message.content


def reduce_stream(response):
    for chunk in response:
        delta = chunk["choices"][0]["delta"]
        if "content" in delta:
            yield delta["content"]


@region_silo_endpoint
class EventAiSuggestedFixEndpoint(ProjectEndpoint):
<<<<<<< HEAD
    owner = ApiOwner.ML_AI
=======
>>>>>>> c05834a3
    publish_status = {
        "GET": ApiPublishStatus.PRIVATE,
    }
    owner = ApiOwner.TELEMETRY_EXPERIENCE
    # go away
    private = True
    enforce_rate_limit = True
    rate_limits = {
        "GET": {
            RateLimitCategory.IP: RateLimit(5, 1),
            RateLimitCategory.USER: RateLimit(5, 1),
            RateLimitCategory.ORGANIZATION: RateLimit(5, 1),
        },
    }

    def get(self, request: Request, project, event_id) -> HttpResponse | StreamingHttpResponse:
        """
        Makes AI make suggestions about an event
        ````````````````````````````````````````

        This endpoint returns a JSON response that provides helpful suggestions about how to
        understand or resolve an event.
        """
        # To use this feature you need openai to be configured
        if not settings.OPENAI_API_KEY:
            raise ResourceDoesNotExist

        event = eventstore.backend.get_event_by_id(project.id, event_id)
        if event is None:
            raise ResourceDoesNotExist

        # Check the OpenAI access policy
        policy = get_openai_policy(request.organization, request.user)
        policy_failure = None
        stream = request.GET.get("stream") == "yes"
        pii_certified = request.GET.get("pii_certified") == "yes"
        is_sentry_staff = request.user.is_staff

        if is_sentry_staff and not pii_certified:
            policy_failure = "pii_certification_missing"
        elif policy == "subprocessor":
            policy_failure = "subprocessor"
        elif policy == "individual_consent":
            if request.GET.get("consent") != "yes":
                policy_failure = "individual_consent"
        elif policy == "allowed":
            pass
        else:
            logger.warning("Unknown OpenAI policy state")

        if policy_failure is not None:
            return HttpResponse(
                json.dumps({"restriction": policy_failure}),
                content_type="application/json",
                status=403,
            )

        # Cache the suggestion for a certain amount by primary hash, so even when new events
        # come into the group, we are sharing the same response.
        cache_key = "ai:" + event.get_primary_hash()
        suggestion = cache.get(cache_key)
        if suggestion is None:
            try:
                suggestion = suggest_fix(event.data, stream=stream)
            except RateLimitError as err:
                return HttpResponse(
                    json.dumps({"error": err.response.json()["error"]}),
                    content_type="text/plain; charset=utf-8",
                    status=429,
                )

            if stream:

                def stream_response():
                    buffer = []
                    for item in suggestion:
                        buffer.append(item)
                        yield item.encode("utf-8")
                    cache.set(cache_key, "".join(buffer), 300)

                resp = StreamingHttpResponse(stream_response(), content_type="text/event-stream")
                # make nginx happy
                resp["x-accel-buffering"] = "no"
                # make webpack devserver happy
                resp["cache-control"] = "no-transform"
                return resp

            cache.set(cache_key, suggestion, 300)

        if stream:
            return HttpResponse(
                suggestion,
                content_type="text/plain; charset=utf-8",
            )

        return HttpResponse(
            json.dumps({"suggestion": suggestion}),
            content_type="application/json",
        )<|MERGE_RESOLUTION|>--- conflicted
+++ resolved
@@ -292,14 +292,10 @@
 
 @region_silo_endpoint
 class EventAiSuggestedFixEndpoint(ProjectEndpoint):
-<<<<<<< HEAD
-    owner = ApiOwner.ML_AI
-=======
->>>>>>> c05834a3
     publish_status = {
         "GET": ApiPublishStatus.PRIVATE,
     }
-    owner = ApiOwner.TELEMETRY_EXPERIENCE
+    owner = ApiOwner.ML_AI
     # go away
     private = True
     enforce_rate_limit = True
