--- conflicted
+++ resolved
@@ -113,13 +113,8 @@
     "echarts-for-react": "3.0.2",
     "esbuild": "^0.20.0",
     "focus-trap": "^7.3.1",
-<<<<<<< HEAD
-    "fork-ts-checker-webpack-plugin": "^8.0.0",
-    "framer-motion": "^11.0.3",
-=======
     "fork-ts-checker-webpack-plugin": "^9.0.2",
-    "framer-motion": "^6.2.8",
->>>>>>> bbe02118
+    "framer-motion": "^11.0.5",
     "fuse.js": "^6.6.2",
     "gettext-parser": "1.3.1",
     "gl-matrix": "^3.4.3",
@@ -185,18 +180,10 @@
     "@pmmmwh/react-refresh-webpack-plugin": "0.5.10",
     "@sentry/jest-environment": "^4.0.0",
     "@sentry/profiling-node": "^1.3.5",
-<<<<<<< HEAD
-    "@styled/typescript-styled-plugin": "^1.0.0",
+    "@styled/typescript-styled-plugin": "^1.0.1",
     "@testing-library/jest-dom": "^6.4.2",
     "@testing-library/react": "^14.2.1",
     "@testing-library/user-event": "^14.5.2",
-=======
-    "@styled/typescript-styled-plugin": "^1.0.1",
-    "@testing-library/jest-dom": "^5.16.5",
-    "@testing-library/react": "^12.1.2",
-    "@testing-library/react-hooks": "^8.0.1",
-    "@testing-library/user-event": "^14.4.3",
->>>>>>> bbe02118
     "@types/node": "^20.11.7",
     "babel-gettext-extractor": "^4.1.3",
     "babel-jest": "^29.6.2",
@@ -213,17 +200,10 @@
     "jest-sentry-environment": "3.0.0",
     "postcss-styled-syntax": "0.6.4",
     "react-refresh": "0.14.0",
-<<<<<<< HEAD
     "react-test-renderer": "18.2.0",
-    "stylelint": "15.10.2",
-    "stylelint-config-recommended": "^13.0.0",
-    "terser": "5.16.9",
-=======
-    "react-test-renderer": "17.0.2",
     "stylelint": "16.2.1",
     "stylelint-config-recommended": "^14.0.0",
     "terser": "5.27.0",
->>>>>>> bbe02118
     "tocbot": "^4.20.0",
     "tsconfig-paths": "^4.2.0",
     "webpack-dev-server": "^4.15.1"
