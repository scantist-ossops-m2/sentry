import {createContext, useCallback} from 'react';

import {OnboardingProjectStatus, OnboardingSelectedSDK} from 'sentry/types';
import {useSessionStorage} from 'sentry/utils/useSessionStorage';

type Project = {
  slug: string;
  status: OnboardingProjectStatus;
  firstIssueId?: string;
};

type Data = {
  projects: Record<string, Project>;
  selectedSDK?: OnboardingSelectedSDK;
};

export type OnboardingContextProps = {
  data: Data;
<<<<<<< HEAD
  setData: (data: Data) => void;
};

export const OnboardingContext = createContext<OnboardingContextProps>({
=======
  removeProject: (id: string) => void;
  setProject: (props: Project & {id: string}) => void;
  setSelectedSDK: (props: Data['selectedSDK']) => void;
};

export const OnboardingContext = createContext<OnboardingContextProps>({
  setProject: () => {},
  setSelectedSDK: () => {},
  removeProject: () => {},
>>>>>>> 4e0ae8ad
  data: {
    projects: {},
    selectedSDK: undefined,
  },
<<<<<<< HEAD
  setData: () => {},
=======
>>>>>>> 4e0ae8ad
});

type ProviderProps = {
  children: React.ReactNode;
};

export function OnboardingContextProvider({children}: ProviderProps) {
  const [sessionStorage, setSessionStorage] = useSessionStorage<Data>('onboarding', {
    projects: {},
    selectedSDK: undefined,
  });

<<<<<<< HEAD
  const setData = useCallback(
    (data: Data) => {
      setSessionStorage(data);
=======
  const setSelectedSDK = useCallback(
    (selectedSDK: Data['selectedSDK']) => {
      setSessionStorage({
        ...sessionStorage,
        selectedSDK,
      });
    },
    [setSessionStorage, sessionStorage]
  );

  const setProject = useCallback(
    (props: Project & {id: string}) => {
      setSessionStorage({
        ...sessionStorage,
        projects: {
          ...sessionStorage.projects,
          [props.id]: {
            status: props.status,
            firstIssueId: props.firstIssueId,
            slug: props.slug,
          },
        },
      });
>>>>>>> 4e0ae8ad
    },
    [setSessionStorage]
  );

  const removeProject = useCallback(
    (id: string) => {
      const newProjects = Object.keys(sessionStorage.projects).reduce((acc, key) => {
        if (key !== id) {
          acc[key] = sessionStorage.projects[key];
        }
        return acc;
      }, {});

      setSessionStorage({
        ...sessionStorage,
        projects: newProjects,
      });
    },
    [setSessionStorage, sessionStorage]
  );

  return (
    <OnboardingContext.Provider
      value={{
        data: sessionStorage,
<<<<<<< HEAD
        setData,
=======
        setProject,
        removeProject,
        setSelectedSDK,
>>>>>>> 4e0ae8ad
      }}
    >
      {children}
    </OnboardingContext.Provider>
  );
}<|MERGE_RESOLUTION|>--- conflicted
+++ resolved
@@ -16,30 +16,15 @@
 
 export type OnboardingContextProps = {
   data: Data;
-<<<<<<< HEAD
   setData: (data: Data) => void;
 };
 
 export const OnboardingContext = createContext<OnboardingContextProps>({
-=======
-  removeProject: (id: string) => void;
-  setProject: (props: Project & {id: string}) => void;
-  setSelectedSDK: (props: Data['selectedSDK']) => void;
-};
-
-export const OnboardingContext = createContext<OnboardingContextProps>({
-  setProject: () => {},
-  setSelectedSDK: () => {},
-  removeProject: () => {},
->>>>>>> 4e0ae8ad
   data: {
     projects: {},
     selectedSDK: undefined,
   },
-<<<<<<< HEAD
   setData: () => {},
-=======
->>>>>>> 4e0ae8ad
 });
 
 type ProviderProps = {
@@ -52,35 +37,9 @@
     selectedSDK: undefined,
   });
 
-<<<<<<< HEAD
   const setData = useCallback(
     (data: Data) => {
       setSessionStorage(data);
-=======
-  const setSelectedSDK = useCallback(
-    (selectedSDK: Data['selectedSDK']) => {
-      setSessionStorage({
-        ...sessionStorage,
-        selectedSDK,
-      });
-    },
-    [setSessionStorage, sessionStorage]
-  );
-
-  const setProject = useCallback(
-    (props: Project & {id: string}) => {
-      setSessionStorage({
-        ...sessionStorage,
-        projects: {
-          ...sessionStorage.projects,
-          [props.id]: {
-            status: props.status,
-            firstIssueId: props.firstIssueId,
-            slug: props.slug,
-          },
-        },
-      });
->>>>>>> 4e0ae8ad
     },
     [setSessionStorage]
   );
@@ -106,13 +65,7 @@
     <OnboardingContext.Provider
       value={{
         data: sessionStorage,
-<<<<<<< HEAD
         setData,
-=======
-        setProject,
-        removeProject,
-        setSelectedSDK,
->>>>>>> 4e0ae8ad
       }}
     >
       {children}
