import React, {useState} from 'react';
import {RouteComponentProps} from 'react-router';
import {useTheme} from '@emotion/react';
import styled from '@emotion/styled';
import {useQuery} from '@tanstack/react-query';
import {Location} from 'history';
import keyBy from 'lodash/keyBy';
import moment from 'moment';

import DatePageFilter from 'sentry/components/datePageFilter';
import DateTime from 'sentry/components/dateTime';
import KeyValueList from 'sentry/components/events/interfaces/keyValueList';
import GridEditable, {GridColumnHeader} from 'sentry/components/gridEditable';
import * as Layout from 'sentry/components/layouts/thirds';
import Link from 'sentry/components/links/link';
import SwitchButton from 'sentry/components/switchButton';
import {t} from 'sentry/locale';
import {space} from 'sentry/styles/space';
import {
  PageErrorAlert,
  PageErrorProvider,
} from 'sentry/utils/performance/contexts/pageError';
import {useApiQuery} from 'sentry/utils/queryClient';
import usePageFilters from 'sentry/utils/usePageFilters';
import {SpanDurationBar} from 'sentry/views/performance/transactionSummary/transactionSpans/spanDetails/spanDetailsTable';
import Chart from 'sentry/views/starfish/components/chart';
import {FormattedCode} from 'sentry/views/starfish/components/formattedCode';
import {TextAlignRight} from 'sentry/views/starfish/modules/APIModule/endpointTable';
import {
  FlexRowContainer,
  FlexRowItem,
  highlightSql,
} from 'sentry/views/starfish/modules/databaseModule/panel';
import {useQueryTransactionByTPMAndDuration} from 'sentry/views/starfish/modules/databaseModule/queries';
import {HOST} from 'sentry/views/starfish/utils/constants';
import {getDateFilters, PERIOD_REGEX} from 'sentry/views/starfish/utils/dates';
import {zeroFillSeries} from 'sentry/views/starfish/utils/zeroFillSeries';
import Sidebar, {
  getTransactionBasedSeries,
  queryDataToChartData,
  SidebarChart,
} from 'sentry/views/starfish/views/spanSummary/sidebar';

import {getQueries, useQueryGetSpanSamples, useQuerySpansInTransaction} from './queries';

const COLUMN_ORDER = [
  {
    key: 'transaction_id',
    name: 'Event ID',
    width: 200,
  },
  {
    key: 'user',
    name: 'User',
    width: 200,
  },
  {
    key: 'timestamp',
    name: 'Timestamp',
    width: 300,
  },
  {
    key: 'duration',
    name: 'Span Duration',
    width: 200,
  },
  {
    key: 'p50_comparison',
    name: 'Compared to P50',
    width: 200,
  },
];

type SpanTableRow = {
  exclusive_time: number;
  p50Comparison: number;
  'project.name': string;
  spanDuration: number;
  spanOp: string;
  span_id: string;
  timestamp: string;
  transaction: string;
  transactionDuration: number;
  transaction_id: string;
  user: string;
};

type Transaction = {
  duration: number;
  id: string;
  timestamp: string;
};

type Props = {
  location: Location;
} & RouteComponentProps<{groupId: string}, {}>;

type State = {
  megaChart?: boolean;
  plotSamples?: boolean;
};

export default function SpanSummary({location, params}: Props) {
  const [state, setState] = useState<State>({
    plotSamples: false,
    megaChart: false,
  });
  const pageFilter = usePageFilters();
  const theme = useTheme();
  const chartColors = theme.charts.getColorPalette(2);

  const dateFilter = getDateFilters(pageFilter);

  const groupId: string = params.groupId;
  const transactionName: string = location.query.transaction;
  const user: string = location.query.user;

  const {isLoading, data} = useQuerySpansInTransaction({groupId});

  const p50 = data[0]?.p50 ?? 0;

  const results = useQueryGetSpanSamples({groupId, transactionName, user, p50});

  const {isLoading: areSpanSamplesLoading, data: spanSampleData} = results.reduce(
    (acc: {data: any[]; isLoading: boolean; spanIds: Set<string>}, result) => {
      if (result.isLoading) {
        acc.isLoading = true;
        return acc;
      }

      // Ensures that the same span is not added twice, since there could be overlap in the case of sparse data
      result.data.forEach(datum => {
        if (!acc.spanIds.has(datum.span_id)) {
          acc.spanIds.add(datum.span_id);
          acc.data.push(datum);
        }
      });

      return acc;
    },
    {isLoading: false, data: [], spanIds: new Set<string>()}
  );

  const spanDescription = spanSampleData?.[0]?.description;
  const spanDomain = spanSampleData?.[0]?.domain;
  const spanGroupOperation = data?.[0]?.span_operation;
  const module = data?.[0]?.module;
  const formattedDescription = data?.[0]?.formatted_desc;
  const action = data?.[0]?.action;

  const {getSeriesQuery} = getQueries(spanGroupOperation);
  const seriesQuery = getSeriesQuery({
    description: undefined,
    transactionName,
    datetime: pageFilter.selection.datetime,
    groupId,
    module: spanGroupOperation,
    interval: 12,
  });

  const {isLoading: isLoadingSeriesData, data: seriesData} = useQuery({
    enabled: !!module && !!transactionName && !!groupId,
    queryKey: [
      'seriesdata',
      transactionName,
      spanGroupOperation,
      pageFilter.selection.datetime,
      groupId,
    ],
    queryFn: () => fetch(`${HOST}/?query=${seriesQuery}`).then(res => res.json()),
    retry: false,
    initialData: [],
  });

  const [_, num, unit] = pageFilter.selection.datetime.period?.match(PERIOD_REGEX) ?? [];
  const startTime =
    num && unit
      ? moment().subtract(num, unit as 'h' | 'd')
      : moment(pageFilter.selection.datetime.start);
  const endTime = moment(pageFilter.selection.datetime.end ?? undefined);

  const {isLoading: isTransactionAggregateDataLoading, data: transactionAggregateData} =
    useQueryTransactionByTPMAndDuration([transactionName], 12);

  const {p50TransactionSeries, p95TransactionSeries, throughputTransactionSeries} =
    getTransactionBasedSeries(transactionAggregateData, dateFilter);

  const [p50Series, p95Series, , spmSeries, _errorCountSeries] = queryDataToChartData(
    seriesData
  ).map(series =>
    zeroFillSeries(series, moment.duration(12, 'hours'), startTime, endTime)
  );

  const {data: transactionData, isLoading: isTransactionDataLoading} = useApiQuery<{
    data: {data: Transaction[]};
  }>(
    [
      `/organizations/sentry/events/?field=id&field=timestamp&field=transaction.duration&field=project.name&query=id:[${spanSampleData
        .map(datum => datum.transaction_id.replaceAll('-', ''))
        .join(
          ','
        )}]&referrer=api.starfish.span-summary-table&sort=-transaction.duration&statsPeriod=14d`,
    ],
    {
      staleTime: 0,
      enabled: spanSampleData.length > 0,
    }
  );

  const transactionDataById = keyBy(transactionData?.data, 'id') as unknown as {
    [key: Transaction['id']]: Transaction;
  };

  const sampledSpanData: SpanTableRow[] = spanSampleData.map(datum => {
    const transaction = transactionDataById[datum.transaction_id.replaceAll('-', '')];

    return {
      transaction: datum.transaction,
      transaction_id: datum.transaction_id,
      'project.name': transaction?.['project.name'],
      span_id: datum.span_id,
      timestamp: transaction?.timestamp,
      spanOp: datum.span_operation,
      spanDuration: datum.exclusive_time,
      transactionDuration: transaction?.['transaction.duration'],
      exclusive_time: datum.exclusive_time,
      p50Comparison: datum.p50_comparison,
      user: datum.user,
    };
  });

  const sampledSpanDataSeries = sampledSpanData.map(({timestamp, spanDuration}) => ({
    name: timestamp,
    value: spanDuration,
  }));

  function renderHeadCell(column: GridColumnHeader): React.ReactNode {
    if (column.key === 'p50_comparison') {
      return (
        <TextAlignRight>
          <OverflowEllipsisTextContainer>{column.name}</OverflowEllipsisTextContainer>
        </TextAlignRight>
      );
    }

    return <OverflowEllipsisTextContainer>{column.name}</OverflowEllipsisTextContainer>;
  }

  function renderBodyCell(column: GridColumnHeader, row: SpanTableRow): React.ReactNode {
    if (column.key === 'transaction_id') {
      return (
        <Link
          to={`/performance/${row['project.name']}:${
            row.transaction_id
          }#span-${row.span_id.slice(19).replace('-', '')}`}
        >
          {row.transaction_id.slice(0, 8)}
        </Link>
      );
    }

    if (column.key === 'duration') {
      return (
        <SpanDurationBar
          spanOp={row.spanOp}
          spanDuration={row.spanDuration}
          transactionDuration={row.transactionDuration}
        />
      );
    }

    if (column.key === 'p50_comparison') {
      const diff = row.spanDuration - p50;

      if (diff === p50) {
        return 'At baseline';
      }

      const labelString =
        diff > 0 ? `+${diff.toFixed(2)}ms above` : `${diff.toFixed(2)}ms below`;

      return <ComparisonLabel value={diff}>{labelString}</ComparisonLabel>;
    }

    if (column.key === 'timestamp') {
      return <DateTime date={row.timestamp} year timeZone seconds />;
    }

    return <span>{row[column.key]}</span>;
  }

  return (
    <Layout.Page>
      <PageErrorProvider>
        <Layout.Header>
          <Layout.HeaderContent>
            <Layout.Title>{transactionName}</Layout.Title>
          </Layout.HeaderContent>
        </Layout.Header>
        <Layout.Body>
          <Layout.Main fullWidth>
            <PageErrorAlert />
            <FilterOptionsContainer>
              <DatePageFilter alignDropdown="left" />
              <FilterOptionsSubContainer>
                <ToggleLabel active={state.plotSamples}>
                  {t('Plot samples on charts')}
                </ToggleLabel>
                <SwitchButton
                  isActive={state.plotSamples}
                  toggle={() => {
                    setState({...state, plotSamples: !state.plotSamples});
                  }}
                />
              </FilterOptionsSubContainer>
            </FilterOptionsContainer>
            <FlexContainer>
              <MainSpanSummaryContainer>
                {isLoading ? (
                  <span>LOADING</span>
                ) : (
                  <div>
                    <h3>{t('Info')}</h3>
                    <SpanGroupKeyValueList
                      data={data}
                      spanGroupOperation={spanGroupOperation}
                      spanDescription={spanDescription}
                      formattedDescription={formattedDescription}
                      spanDomain={spanDomain}
                      action={action}
                      transactionName={transactionName}
                    />
                  </div>
                )}
<<<<<<< HEAD
                {state.megaChart && (
                  <MegaChart
                    groupId={groupId}
                    spanGroupOperation={spanGroupOperation}
                    description={null}
                    transactionName={transactionName}
                    sampledSpanData={state.plotSamples ? sampledSpanData : []}
                  />
=======
                {isFacetBreakdownLoading ? (
                  <span>LOADING</span>
                ) : (
                  <div>
                    <h3>{t('Facets')}</h3>
                    {['user'].map(facet => {
                      const values = facetBreakdownData.map(datum => datum[facet]);

                      const uniqueValues: string[] = Array.from(new Set(values));

                      let totalValues = 0;

                      const segments = orderBy(
                        uniqueValues.map(uniqueValue => {
                          const count = values.filter(v => v === uniqueValue).length;
                          totalValues += count;

                          return {
                            key: facet,
                            name: uniqueValue,
                            value: uniqueValue,
                            url: `/starfish/span/${groupId}?${qs.stringify({
                              [facet]: uniqueValue,
                            })}`,
                            count,
                          };
                        }),
                        'count',
                        'desc'
                      );

                      return (
                        <TagDistributionMeter
                          key={facet}
                          title={facet}
                          segments={segments}
                          totalValues={totalValues}
                        />
                      );
                    })}
                  </div>
>>>>>>> 5a3d1938
                )}

                <FlexRowContainer>
                  <FlexRowItem>
                    <h4>{t('Throughput (SPM)')}</h4>
                    <SidebarChart
                      series={spmSeries}
                      isLoading={isLoadingSeriesData}
                      chartColor={chartColors[0]}
                    />
                  </FlexRowItem>
                  <FlexRowItem>
                    <h4>{t('Span Duration (P50 / P95)')}</h4>
                    <Chart
                      statsPeriod="24h"
                      height={140}
                      data={[p50Series ?? [], p95Series ?? []]}
                      start=""
                      end=""
                      loading={isLoadingSeriesData}
                      utc={false}
                      chartColors={theme.charts.getColorPalette(4).slice(3, 5)}
                      scatterPlot={
                        state.plotSamples
                          ? [
                              {
                                data: sampledSpanDataSeries,
                                seriesName: 'Sampled Span Duration',
                              },
                            ]
                          : undefined
                      }
                      stacked
                      isLineChart
                      disableXAxis
                      hideYAxisSplitLine
                    />
                  </FlexRowItem>
                </FlexRowContainer>

                <FlexRowContainer>
                  <FlexRowItem>
                    <h4>{t('Throughput (TPM)')}</h4>
                    <Chart
                      statsPeriod="24h"
                      height={140}
                      data={[throughputTransactionSeries ?? []]}
                      start=""
                      end=""
                      loading={isTransactionAggregateDataLoading}
                      utc={false}
                      stacked
                      isLineChart
                      disableXAxis
                      hideYAxisSplitLine
                    />
                  </FlexRowItem>
                  <FlexRowItem>
                    <h4>{t('Transaction Duration (P50 / P95)')}</h4>
                    <Chart
                      statsPeriod="24h"
                      height={140}
                      data={[p50TransactionSeries ?? [], p95TransactionSeries ?? []]}
                      start=""
                      end=""
                      loading={isTransactionAggregateDataLoading}
                      utc={false}
                      chartColors={theme.charts.getColorPalette(4).slice(3, 5)}
                      stacked
                      isLineChart
                      disableXAxis
                      hideYAxisSplitLine
                    />
                  </FlexRowItem>
                </FlexRowContainer>

                {areSpanSamplesLoading ? (
                  <span>LOADING SAMPLE LIST</span>
                ) : (
                  <div>
                    <h3>{t('Samples')}</h3>
                    <GridEditable
                      isLoading={isLoading || isTransactionDataLoading}
                      data={sampledSpanData}
                      columnOrder={COLUMN_ORDER}
                      columnSortBy={[]}
                      grid={{
                        renderHeadCell,
                        renderBodyCell,
                      }}
                      location={location}
                    />
                  </div>
                )}
              </MainSpanSummaryContainer>
              <SidebarContainer>
                <Sidebar
                  groupId={groupId}
                  spanGroupOperation={spanGroupOperation}
                  transactionName={transactionName}
                  sampledSpanData={state.plotSamples ? sampledSpanData : []}
                  module={module}
                />
              </SidebarContainer>
            </FlexContainer>
          </Layout.Main>
        </Layout.Body>
      </PageErrorProvider>
    </Layout.Page>
  );
}

export const OverflowEllipsisTextContainer = styled('span')`
  text-overflow: ellipsis;
  overflow: hidden;
  white-space: nowrap;
`;

const FlexContainer = styled('div')`
  display: flex;
  flex-wrap: wrap;
  gap: ${space(4)};
`;

const MainSpanSummaryContainer = styled('div')`
  flex: 100 0 800px;
`;

const SidebarContainer = styled('div')`
  flex: 1 1 500px;
`;

const FilterOptionsContainer = styled('div')`
  display: flex;
  flex-direction: row;
  gap: ${space(1)};
  align-items: center;
  margin-bottom: ${space(2)};
`;

const FilterOptionsSubContainer = styled('div')`
  display: flex;
  flex-direction: row;
  gap: ${space(1)};
  align-items: center;
  flex: 1;
  justify-content: flex-end;
`;

const ToggleLabel = styled('span')<{active?: boolean}>`
  font-size: ${p => p.theme.fontSizeSmall};
  color: ${p => (p.active ? p.theme.purple300 : p.theme.gray300)};
`;

const ComparisonLabel = styled('div')<{value: number}>`
  text-align: right;
  color: ${p => (p.value < 0 ? p.theme.green400 : p.theme.red400)};
`;

function SpanGroupKeyValueList({
  spanDescription,
  spanGroupOperation,
  spanDomain,
  formattedDescription,
  action,
}: {
  data: any;
  formattedDescription: string;
  // TODO: type this
  spanDescription: string;
  action?: string;
  spanDomain?: string;
  spanGroupOperation?: string;
  transactionName?: string;
}) {
  if (formattedDescription && action && spanDomain) {
    highlightSql(formattedDescription, {action, domain: spanDomain});
  }
  switch (spanGroupOperation) {
    case 'db':
    case 'cache':
      return (
        <KeyValueList
          data={[
            {
              key: 'desc',
              value:
                action && spanDomain ? (
                  <FormattedCode>
                    {highlightSql(formattedDescription, {action, domain: spanDomain})}
                  </FormattedCode>
                ) : (
                  formattedDescription
                ),
              subject: 'Query',
            },
          ]}
          shouldSort={false}
        />
      );
    case 'http.client':
      return (
        <KeyValueList
          data={[
            {key: 'desc', value: spanDescription, subject: 'URL'},
            {key: 'domain', value: spanDomain, subject: 'Domain'},
          ]}
          shouldSort={false}
        />
      );
    default:
      return null;
  }
}<|MERGE_RESOLUTION|>--- conflicted
+++ resolved
@@ -332,60 +332,6 @@
                     />
                   </div>
                 )}
-<<<<<<< HEAD
-                {state.megaChart && (
-                  <MegaChart
-                    groupId={groupId}
-                    spanGroupOperation={spanGroupOperation}
-                    description={null}
-                    transactionName={transactionName}
-                    sampledSpanData={state.plotSamples ? sampledSpanData : []}
-                  />
-=======
-                {isFacetBreakdownLoading ? (
-                  <span>LOADING</span>
-                ) : (
-                  <div>
-                    <h3>{t('Facets')}</h3>
-                    {['user'].map(facet => {
-                      const values = facetBreakdownData.map(datum => datum[facet]);
-
-                      const uniqueValues: string[] = Array.from(new Set(values));
-
-                      let totalValues = 0;
-
-                      const segments = orderBy(
-                        uniqueValues.map(uniqueValue => {
-                          const count = values.filter(v => v === uniqueValue).length;
-                          totalValues += count;
-
-                          return {
-                            key: facet,
-                            name: uniqueValue,
-                            value: uniqueValue,
-                            url: `/starfish/span/${groupId}?${qs.stringify({
-                              [facet]: uniqueValue,
-                            })}`,
-                            count,
-                          };
-                        }),
-                        'count',
-                        'desc'
-                      );
-
-                      return (
-                        <TagDistributionMeter
-                          key={facet}
-                          title={facet}
-                          segments={segments}
-                          totalValues={totalValues}
-                        />
-                      );
-                    })}
-                  </div>
->>>>>>> 5a3d1938
-                )}
-
                 <FlexRowContainer>
                   <FlexRowItem>
                     <h4>{t('Throughput (SPM)')}</h4>
