--- conflicted
+++ resolved
@@ -26,11 +26,7 @@
   TraceTreeNode,
 } from './traceTree';
 
-<<<<<<< HEAD
-const COMMON_EVENT_REQUEST_URL =
-=======
 const EVENT_REQUEST_URL =
->>>>>>> 0b228b8c
   '/organizations/org-slug/events/project:event_id/?averageColumn=span.self_time';
 
 function makeTrace(
@@ -557,11 +553,7 @@
       );
 
       MockApiClient.addMockResponse({
-<<<<<<< HEAD
-        url: COMMON_EVENT_REQUEST_URL,
-=======
         url: EVENT_REQUEST_URL,
->>>>>>> 0b228b8c
         method: 'GET',
         body: makeEvent({}, [
           makeSpan({
@@ -616,11 +608,7 @@
       );
 
       MockApiClient.addMockResponse({
-<<<<<<< HEAD
-        url: COMMON_EVENT_REQUEST_URL,
-=======
         url: EVENT_REQUEST_URL,
->>>>>>> 0b228b8c
         method: 'GET',
         body: makeEvent({}, [
           makeSpan({description: 'span', op: 'db', span_id: '2'}),
@@ -668,11 +656,7 @@
         );
 
         MockApiClient.addMockResponse({
-<<<<<<< HEAD
-          url: COMMON_EVENT_REQUEST_URL,
-=======
           url: EVENT_REQUEST_URL,
->>>>>>> 0b228b8c
           method: 'GET',
           body: makeEvent({}, [
             makeSpan({
@@ -719,11 +703,7 @@
       );
 
       MockApiClient.addMockResponse({
-<<<<<<< HEAD
-        url: COMMON_EVENT_REQUEST_URL,
-=======
         url: EVENT_REQUEST_URL,
->>>>>>> 0b228b8c
         method: 'GET',
         body: makeEvent({}, [
           makeSpan({description: 'span', op: 'db', span_id: '2'}),
@@ -1376,11 +1356,7 @@
       //  |- node2 []
 
       MockApiClient.addMockResponse({
-<<<<<<< HEAD
-        url: COMMON_EVENT_REQUEST_URL,
-=======
         url: EVENT_REQUEST_URL,
->>>>>>> 0b228b8c
         method: 'GET',
         body: makeEvent({}, [makeSpan({start_timestamp: 0, op: 'span', span_id: '1'})]),
       });
@@ -1505,11 +1481,7 @@
       );
 
       const request = MockApiClient.addMockResponse({
-<<<<<<< HEAD
-        url: COMMON_EVENT_REQUEST_URL,
-=======
         url: EVENT_REQUEST_URL,
->>>>>>> 0b228b8c
         method: 'GET',
         body: makeEvent(),
       });
@@ -1538,11 +1510,7 @@
       );
 
       const request = MockApiClient.addMockResponse({
-<<<<<<< HEAD
-        url: COMMON_EVENT_REQUEST_URL,
-=======
         url: EVENT_REQUEST_URL,
->>>>>>> 0b228b8c
         method: 'GET',
         body: makeEvent({}, [makeSpan()]),
       });
@@ -1586,11 +1554,7 @@
       );
 
       const first_request = MockApiClient.addMockResponse({
-<<<<<<< HEAD
-        url: COMMON_EVENT_REQUEST_URL,
-=======
         url: EVENT_REQUEST_URL,
->>>>>>> 0b228b8c
         method: 'GET',
         body: makeEvent({}, [makeSpan({op: 'db', span_id: 'span'})]),
       });
@@ -1640,11 +1604,7 @@
       );
 
       MockApiClient.addMockResponse({
-<<<<<<< HEAD
-        url: COMMON_EVENT_REQUEST_URL,
-=======
         url: EVENT_REQUEST_URL,
->>>>>>> 0b228b8c
         method: 'GET',
         body: makeEvent({}, [makeSpan({span_id: 'span1', description: 'span1'})]),
       });
@@ -1681,11 +1641,7 @@
       );
 
       MockApiClient.addMockResponse({
-<<<<<<< HEAD
-        url: COMMON_EVENT_REQUEST_URL,
-=======
         url: EVENT_REQUEST_URL,
->>>>>>> 0b228b8c
         method: 'GET',
         body: makeEvent({}, [makeSpan({span_id: 'span 1', description: 'span1'})]),
       });
@@ -1783,11 +1739,7 @@
       );
 
       MockApiClient.addMockResponse({
-<<<<<<< HEAD
-        url: COMMON_EVENT_REQUEST_URL,
-=======
         url: EVENT_REQUEST_URL,
->>>>>>> 0b228b8c
         method: 'GET',
         body: makeEvent({}, [
           makeSpan({description: 'span1'}),
@@ -2263,11 +2215,7 @@
       );
 
       MockApiClient.addMockResponse({
-<<<<<<< HEAD
-        url: COMMON_EVENT_REQUEST_URL,
-=======
         url: EVENT_REQUEST_URL,
->>>>>>> 0b228b8c
         method: 'GET',
         body: makeEvent({}, [
           makeSpan({description: 'parent span', op: 'http', span_id: '1'}),
