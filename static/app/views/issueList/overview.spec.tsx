import {browserHistory} from 'react-router';
import merge from 'lodash/merge';
import {GroupFixture} from 'sentry-fixture/group';
import {GroupStatsFixture} from 'sentry-fixture/groupStats';
import {LocationFixture} from 'sentry-fixture/locationFixture';
import {MemberFixture} from 'sentry-fixture/member';
import {OrganizationFixture} from 'sentry-fixture/organization';
import {ProjectFixture} from 'sentry-fixture/project';
import {SearchFixture} from 'sentry-fixture/search';
import {TagsFixture} from 'sentry-fixture/tags';

import {initializeOrg} from 'sentry-test/initializeOrg';
import {
  act,
  render,
  screen,
  userEvent,
  waitFor,
  waitForElementToBeRemoved,
} from 'sentry-test/reactTestingLibrary';
import {textWithMarkupMatcher} from 'sentry-test/utils';

import StreamGroup from 'sentry/components/stream/group';
import ProjectsStore from 'sentry/stores/projectsStore';
import TagStore from 'sentry/stores/tagStore';
import {SavedSearchVisibility} from 'sentry/types';
import localStorageWrapper from 'sentry/utils/localStorage';
import * as parseLinkHeader from 'sentry/utils/parseLinkHeader';
import IssueListWithStores, {IssueListOverview} from 'sentry/views/issueList/overview';

// Mock <IssueListActions>
jest.mock('sentry/views/issueList/actions', () => jest.fn(() => null));
jest.mock('sentry/components/stream/group', () => jest.fn(() => null));

const DEFAULT_LINKS_HEADER =
  '<http://127.0.0.1:8000/api/0/organizations/org-slug/issues/?cursor=1443575731:0:1>; rel="previous"; results="false"; cursor="1443575731:0:1", ' +
  '<http://127.0.0.1:8000/api/0/organizations/org-slug/issues/?cursor=1443575000:0:0>; rel="next"; results="true"; cursor="1443575000:0:0"';

const project = ProjectFixture({
  id: '3559',
  name: 'Foo Project',
  slug: 'project-slug',
  firstEvent: new Date().toISOString(),
});

const {organization, router, routerContext} = initializeOrg({
  organization: {
    id: '1337',
    slug: 'org-slug',
    features: ['global-views'],
    access: [],
  },
  router: {
    location: {query: {}, search: ''},
    params: {},
  },
  project,
});

const routerProps = {
  params: router.params,
  location: router.location,
};

describe('IssueList', function () {
  let props;

  const tags = TagsFixture();
  const group = GroupFixture({project});
  const groupStats = GroupStatsFixture();
  const savedSearch = SearchFixture({
    id: '789',
    query: 'is:unresolved TypeError',
    sort: 'date',
    name: 'Unresolved TypeErrors',
  });

  let fetchTagsRequest: jest.Mock;
  let fetchMembersRequest: jest.Mock;
  const api = new MockApiClient();
  const parseLinkHeaderSpy = jest.spyOn(parseLinkHeader, 'default');

  beforeEach(function () {
    // The tests fail because we have a "component update was not wrapped in act" error.
    // It should be safe to ignore this error, but we should remove the mock once we move to react testing library
    // eslint-disable-next-line no-console
    jest.spyOn(console, 'error').mockImplementation(jest.fn());

    MockApiClient.addMockResponse({
      url: '/organizations/org-slug/issues/',
      body: [group],
      headers: {
        Link: DEFAULT_LINKS_HEADER,
      },
    });
    MockApiClient.addMockResponse({
      url: '/organizations/org-slug/issues-stats/',
      body: [groupStats],
    });
    MockApiClient.addMockResponse({
      url: '/organizations/org-slug/searches/',
      body: [savedSearch],
    });
    MockApiClient.addMockResponse({
      url: '/organizations/org-slug/recent-searches/',
      body: [],
    });
    MockApiClient.addMockResponse({
      url: '/organizations/org-slug/recent-searches/',
      method: 'POST',
      body: [],
    });
    MockApiClient.addMockResponse({
      url: '/organizations/org-slug/issues-count/',
      method: 'GET',
      body: [{}],
    });
    MockApiClient.addMockResponse({
      url: '/organizations/org-slug/processingissues/',
      method: 'GET',
      body: [
        {
          project: 'test-project',
          numIssues: 1,
          hasIssues: true,
          lastSeen: '2019-01-16T15:39:11.081Z',
        },
      ],
    });
    fetchTagsRequest = MockApiClient.addMockResponse({
      url: '/organizations/org-slug/tags/',
      method: 'GET',
      body: tags,
    });
    fetchMembersRequest = MockApiClient.addMockResponse({
      url: '/organizations/org-slug/users/',
      method: 'GET',
      body: [MemberFixture({projects: [project.slug]})],
    });
    MockApiClient.addMockResponse({
      url: '/organizations/org-slug/sent-first-event/',
      body: {sentFirstEvent: true},
    });
    MockApiClient.addMockResponse({
      url: '/organizations/org-slug/projects/',
      body: [project],
    });

    TagStore.init?.();

    props = {
      api,
      savedSearchLoading: false,
      savedSearches: [savedSearch],
      useOrgSavedSearches: true,
      selection: {
        projects: [parseInt(organization.projects[0].id, 10)],
        environments: [],
        datetime: {period: '14d'},
      },
      location: {query: {query: 'is:unresolved'}, search: 'query=is:unresolved'},
      params: {},
      organization,
      tags: tags.reduce((acc, tag) => {
        acc[tag.key] = tag;

        return acc;
      }),
    };
  });

  afterEach(function () {
    jest.clearAllMocks();
    MockApiClient.clearMockResponses();
    localStorageWrapper.clear();
  });

  describe('withStores and feature flags', function () {
    let savedSearchesRequest: jest.Mock;
    let recentSearchesRequest: jest.Mock;
    let issuesRequest: jest.Mock;

    beforeEach(function () {
      jest.mocked(StreamGroup).mockClear();

      recentSearchesRequest = MockApiClient.addMockResponse({
        url: '/organizations/org-slug/recent-searches/',
        method: 'GET',
        body: [],
      });
      savedSearchesRequest = MockApiClient.addMockResponse({
        url: '/organizations/org-slug/searches/',
        body: [savedSearch],
      });
      issuesRequest = MockApiClient.addMockResponse({
        url: '/organizations/org-slug/issues/',
        body: [group],
        headers: {
          Link: DEFAULT_LINKS_HEADER,
        },
      });
    });

    it('loads group rows with default query (no pinned queries, async and no query in URL)', async function () {
      render(<IssueListWithStores {...routerProps} />, {
        context: routerContext,
      });

      // Loading saved searches
      await waitForElementToBeRemoved(() => screen.getByTestId('loading-indicator'));
      expect(savedSearchesRequest).toHaveBeenCalledTimes(1);

      await userEvent.click(await screen.findByDisplayValue('is:unresolved'));

      // auxillary requests being made
      expect(recentSearchesRequest).toHaveBeenCalledTimes(1);
      expect(fetchTagsRequest).toHaveBeenCalledTimes(1);
      expect(fetchMembersRequest).toHaveBeenCalledTimes(1);

      // primary /issues/ request
      expect(issuesRequest).toHaveBeenCalledWith(
        expect.anything(),
        expect.objectContaining({
          // Should be called with default query
          data: expect.stringContaining('is%3Aunresolved'),
        })
      );

      expect(screen.getByDisplayValue('is:unresolved')).toBeInTheDocument();

      expect(screen.getByRole('button', {name: /custom search/i})).toBeInTheDocument();
    });

    it('loads with query in URL and pinned queries', async function () {
      savedSearchesRequest = MockApiClient.addMockResponse({
        url: '/organizations/org-slug/searches/',
        body: [
          savedSearch,
          SearchFixture({
            id: '123',
            name: 'My Pinned Search',
            isPinned: true,
            query: 'is:resolved',
          }),
        ],
      });

      const location = LocationFixture({query: {query: 'level:foo'}});

      render(<IssueListWithStores {...merge({}, routerProps, {location})} />, {
        context: routerContext,
        router: {location},
      });

      await waitFor(() => {
        // Main /issues/ request
        expect(issuesRequest).toHaveBeenCalledWith(
          expect.anything(),
          expect.objectContaining({
            // Should be called with default query
            data: expect.stringContaining('level%3Afoo'),
          })
        );
      });

      expect(screen.getByDisplayValue('level:foo')).toBeInTheDocument();

      // Tab shows "custom search"
      expect(screen.getByRole('button', {name: 'Custom Search'})).toBeInTheDocument();
    });

    it('loads with a pinned custom query', async function () {
      savedSearchesRequest = MockApiClient.addMockResponse({
        url: '/organizations/org-slug/searches/',
        body: [
          savedSearch,
          SearchFixture({
            id: '123',
            name: 'My Pinned Search',
            isPinned: true,
            isGlobal: false,
            query: 'is:resolved',
          }),
        ],
      });

      render(<IssueListWithStores {...routerProps} />, {
        context: routerContext,
      });

      await waitFor(() => {
        expect(issuesRequest).toHaveBeenCalledWith(
          expect.anything(),
          expect.objectContaining({
            // Should be called with default query
            data: expect.stringContaining('is%3Aresolved'),
          })
        );
      });

      expect(screen.getByDisplayValue('is:resolved')).toBeInTheDocument();

      // Organization saved search selector should have default saved search selected
      expect(screen.getByRole('button', {name: 'My Default Search'})).toBeInTheDocument();
    });

    it('shows archived tab', async function () {
      render(<IssueListWithStores {...routerProps} organization={{...organization}} />, {
        context: routerContext,
      });

      await waitFor(() => {
        expect(issuesRequest).toHaveBeenCalled();
      });

      expect(screen.getByDisplayValue('is:unresolved')).toBeInTheDocument();

      // TODO(workflow): remove this test when we remove the feature flag
      expect(screen.getByRole('tab', {name: 'Archived'})).toBeInTheDocument();
    });

    it('loads with a saved query', async function () {
      savedSearchesRequest = MockApiClient.addMockResponse({
        url: '/organizations/org-slug/searches/',
        body: [
          SearchFixture({
            id: '123',
            name: 'Assigned to Me',
            isPinned: false,
            isGlobal: true,
            query: 'assigned:me',
            sort: 'priority',
            type: 0,
          }),
        ],
      });

      const localRouter = {params: {searchId: '123'}};

      render(<IssueListWithStores {...merge({}, routerProps, localRouter)} />, {
        context: routerContext,
        router: localRouter,
      });

      await waitFor(() => {
        expect(issuesRequest).toHaveBeenCalledWith(
          expect.anything(),
          expect.objectContaining({
            // Should be called with default query
            data:
              expect.stringContaining('assigned%3Ame') &&
              expect.stringContaining('sort=priority'),
          })
        );
      });

      expect(screen.getByDisplayValue('assigned:me')).toBeInTheDocument();

      // Organization saved search selector should have default saved search selected
      expect(screen.getByRole('button', {name: 'Assigned to Me'})).toBeInTheDocument();
    });

    it('loads with a query in URL', async function () {
      savedSearchesRequest = MockApiClient.addMockResponse({
        url: '/organizations/org-slug/searches/',
        body: [
          SearchFixture({
            id: '123',
            name: 'Assigned to Me',
            isPinned: false,
            isGlobal: true,
            query: 'assigned:me',
            type: 0,
          }),
        ],
      });

      const localRouter = {location: {query: {query: 'level:error'}}};

      render(<IssueListWithStores {...merge({}, routerProps, localRouter)} />, {
        context: routerContext,
      });

      await waitFor(() => {
        expect(issuesRequest).toHaveBeenCalledWith(
          expect.anything(),
          expect.objectContaining({
            // Should be called with default query
            data: expect.stringContaining('level%3Aerror'),
          })
        );
      });

      expect(screen.getByDisplayValue('level:error')).toBeInTheDocument();

      // Organization saved search selector should have default saved search selected
      expect(screen.getByRole('button', {name: 'Custom Search'})).toBeInTheDocument();
    });

    it('loads with an empty query in URL', async function () {
      savedSearchesRequest = MockApiClient.addMockResponse({
        url: '/organizations/org-slug/searches/',
        body: [
          SearchFixture({
            id: '123',
            name: 'My Pinned Search',
            isPinned: true,
            isGlobal: false,
            query: 'is:resolved',
          }),
        ],
      });

      render(
        <IssueListWithStores
          {...merge({}, routerProps, {location: {query: {query: undefined}}})}
        />,
        {context: routerContext}
      );

      await waitFor(() => {
        expect(issuesRequest).toHaveBeenCalledWith(
          expect.anything(),
          expect.objectContaining({
            // Should be called with empty query
            data: expect.stringContaining(''),
          })
        );
      });

      expect(screen.getByDisplayValue('is:resolved')).toBeInTheDocument();

      // Organization saved search selector should have default saved search selected
      expect(screen.getByRole('button', {name: 'My Default Search'})).toBeInTheDocument();
    });

    it('caches the search results', async function () {
      issuesRequest = MockApiClient.addMockResponse({
        url: '/organizations/org-slug/issues/',
        body: [...new Array(25)].map((_, i) => ({id: i})),
        headers: {
          Link: DEFAULT_LINKS_HEADER,
          'X-Hits': '500',
          'X-Max-Hits': '1000',
        },
      });

      const defaultProps = {
        ...props,
        ...routerProps,
        useOrgSavedSearches: true,
        selection: {
          projects: [],
          environments: [],
          datetime: {period: '14d'},
        },
        organization: OrganizationFixture({
<<<<<<< HEAD
          features: ['issue-stream-performance-cache'],
=======
          features: ['issue-stream-performance'],
>>>>>>> d1754335
          projects: [],
        }),
      };
      const {unmount} = render(<IssueListWithStores {...defaultProps} />, {
        context: routerContext,
        organization: defaultProps.organization,
      });

      expect(
        await screen.findByText(textWithMarkupMatcher('1-25 of 500'))
      ).toBeInTheDocument();
      expect(issuesRequest).toHaveBeenCalledTimes(1);
      unmount();

      // Mount component again, getting from cache
      render(<IssueListWithStores {...defaultProps} />, {
        context: routerContext,
        organization: defaultProps.organization,
      });

      expect(
        await screen.findByText(textWithMarkupMatcher('1-25 of 500'))
      ).toBeInTheDocument();
      expect(issuesRequest).toHaveBeenCalledTimes(1);
    });

    it('1 search', async function () {
      const localSavedSearch = {...savedSearch, projectId: null};
      savedSearchesRequest = MockApiClient.addMockResponse({
        url: '/organizations/org-slug/searches/',
        body: [localSavedSearch],
      });

      render(<IssueListWithStores {...routerProps} />, {
        context: routerContext,
      });

      await waitForElementToBeRemoved(() => screen.getByTestId('loading-indicator'));

      await userEvent.click(screen.getByRole('button', {name: /custom search/i}));
      await userEvent.click(screen.getByRole('button', {name: localSavedSearch.name}));

      expect(browserHistory.push).toHaveBeenLastCalledWith(
        expect.objectContaining({
          pathname: '/organizations/org-slug/issues/searches/789/',
        })
      );
    });

    it('clears a saved search when a custom one is entered', async function () {
      savedSearchesRequest = MockApiClient.addMockResponse({
        url: '/organizations/org-slug/searches/',
        body: [
          savedSearch,
          SearchFixture({
            id: '123',
            name: 'Pinned search',
            isPinned: true,
            isGlobal: false,
            query: 'is:resolved',
          }),
        ],
      });

      render(<IssueListWithStores {...routerProps} />, {
        context: routerContext,
      });

      await waitForElementToBeRemoved(() => screen.getByTestId('loading-indicator'));

      const queryInput = screen.getByDisplayValue('is:resolved');
      await userEvent.clear(queryInput);
      await userEvent.type(queryInput, 'dogs{enter}');

      expect(browserHistory.push).toHaveBeenLastCalledWith(
        expect.objectContaining({
          pathname: '/organizations/org-slug/issues/',
          query: {
            environment: [],
            project: [],
            referrer: 'issue-list',
            sort: '',
            query: 'dogs',
            statsPeriod: '14d',
          },
        })
      );
    });

    it('pins a custom query', async function () {
      const pinnedSearch = {
        id: '666',
        name: 'My Pinned Search',
        query: 'assigned:me level:fatal',
        sort: 'date',
        isPinned: true,
        visibility: SavedSearchVisibility.ORGANIZATION,
      };
      savedSearchesRequest = MockApiClient.addMockResponse({
        url: '/organizations/org-slug/searches/',
        body: [savedSearch],
      });

      const {rerender} = render(<IssueListWithStores {...routerProps} />, {
        context: routerContext,
      });

      await waitForElementToBeRemoved(() => screen.getByTestId('loading-indicator'));

      const queryInput = screen.getByDisplayValue('is:unresolved');
      await userEvent.clear(queryInput);
      await userEvent.type(queryInput, 'assigned:me level:fatal{enter}');

      expect((browserHistory.push as jest.Mock).mock.calls[0][0]).toEqual(
        expect.objectContaining({
          query: expect.objectContaining({
            query: 'assigned:me level:fatal',
          }),
        })
      );

      await tick();

      const routerWithQuery = {location: {query: {query: 'assigned:me level:fatal'}}};

      rerender(<IssueListWithStores {...merge({}, routerProps, routerWithQuery)} />);

      expect(screen.getByRole('button', {name: 'Custom Search'})).toBeInTheDocument();

      MockApiClient.clearMockResponses();
      const createPin = MockApiClient.addMockResponse({
        url: '/organizations/org-slug/pinned-searches/',
        method: 'PUT',
        body: pinnedSearch,
      });
      MockApiClient.addMockResponse({
        url: '/organizations/org-slug/searches/',
        body: [savedSearch, pinnedSearch],
      });
      await userEvent.click(screen.getByLabelText(/Set as Default/i));

      await waitFor(() => {
        expect(createPin).toHaveBeenCalled();
        expect(browserHistory.replace).toHaveBeenLastCalledWith(
          expect.objectContaining({
            pathname: '/organizations/org-slug/issues/searches/666/',
            query: {
              referrer: 'search-bar',
            },
            search: '',
          })
        );
      });
    });

    it('unpins a custom query', async function () {
      const pinnedSearch = SearchFixture({
        id: '666',
        name: 'My Pinned Search',
        query: 'assigned:me level:fatal',
        sort: 'date',
        isPinned: true,
        visibility: SavedSearchVisibility.ORGANIZATION,
      });
      savedSearchesRequest = MockApiClient.addMockResponse({
        url: '/organizations/org-slug/searches/',
        body: [pinnedSearch],
      });
      const deletePin = MockApiClient.addMockResponse({
        url: '/organizations/org-slug/pinned-searches/',
        method: 'DELETE',
      });

      const routerWithSavedSearch = {
        params: {searchId: pinnedSearch.id},
      };

      render(<IssueListWithStores {...merge({}, routerProps, routerWithSavedSearch)} />, {
        context: routerContext,
        router: routerWithSavedSearch,
      });

      await waitForElementToBeRemoved(() => screen.getByTestId('loading-indicator'));

      expect(screen.getByRole('button', {name: 'My Default Search'})).toBeInTheDocument();

      await userEvent.click(screen.getByLabelText(/Remove Default/i));

      await waitFor(() => {
        expect(deletePin).toHaveBeenCalled();
      });

      await waitFor(() => {
        expect(browserHistory.replace).toHaveBeenLastCalledWith(
          expect.objectContaining({
            pathname: '/organizations/org-slug/issues/',
          })
        );
      });
    });

    it('pins a saved query', async function () {
      const assignedToMe = SearchFixture({
        id: '234',
        name: 'Assigned to Me',
        isPinned: false,
        isGlobal: true,
        query: 'assigned:me',
        sort: 'date',
        type: 0,
      });

      savedSearchesRequest = MockApiClient.addMockResponse({
        url: '/organizations/org-slug/searches/',
        body: [savedSearch, assignedToMe],
      });

      const createPin = MockApiClient.addMockResponse({
        url: '/organizations/org-slug/pinned-searches/',
        method: 'PUT',
        body: {
          ...savedSearch,
          isPinned: true,
        },
      });
      const routerWithSavedSearch = {params: {searchId: '789'}};

      render(<IssueListWithStores {...merge({}, routerProps, routerWithSavedSearch)} />, {
        context: routerContext,
        router: routerWithSavedSearch,
      });

      await waitForElementToBeRemoved(() => screen.getByTestId('loading-indicator'));

      expect(screen.getByRole('button', {name: savedSearch.name})).toBeInTheDocument();

      await userEvent.click(screen.getByLabelText(/set as default/i));

      await waitFor(() => {
        expect(createPin).toHaveBeenCalled();
        expect(browserHistory.replace).toHaveBeenLastCalledWith(
          expect.objectContaining({
            pathname: '/organizations/org-slug/issues/searches/789/',
          })
        );
      });
    });

    it('pinning search should keep project selected', async function () {
      savedSearchesRequest = MockApiClient.addMockResponse({
        url: '/organizations/org-slug/searches/',
        body: [savedSearch],
      });

      const {routerContext: newRouterContext, router: newRouter} = initializeOrg({
        router: {
          location: {
            query: {
              project: ['123'],
              environment: ['prod'],
              query: 'assigned:me level:fatal',
            },
          },
        },
      });

      render(
        <IssueListWithStores
          {...newRouter}
          selection={{
            projects: [123],
            environments: ['prod'],
            datetime: {
              end: null,
              period: null,
              start: null,
              utc: null,
            },
          }}
        />,
        {context: newRouterContext}
      );

      await waitForElementToBeRemoved(() => screen.getByTestId('loading-indicator'));

      const createPin = MockApiClient.addMockResponse({
        url: '/organizations/org-slug/pinned-searches/',
        method: 'PUT',
        body: {
          ...savedSearch,
          id: '666',
          name: 'My Pinned Search',
          query: 'assigned:me level:fatal',
          sort: 'date',
          isPinned: true,
        },
      });

      await userEvent.click(screen.getByLabelText(/set as default/i));

      await waitFor(() => {
        expect(createPin).toHaveBeenCalled();
        expect(browserHistory.replace).toHaveBeenLastCalledWith(
          expect.objectContaining({
            pathname: '/organizations/org-slug/issues/searches/666/',
            query: expect.objectContaining({
              project: ['123'],
              environment: ['prod'],
              query: 'assigned:me level:fatal',
              referrer: 'search-bar',
            }),
          })
        );
      });
    });

    it('unpinning search should keep project selected', async function () {
      const localSavedSearch = {
        ...savedSearch,
        id: '666',
        isPinned: true,
        query: 'assigned:me level:fatal',
      };
      savedSearchesRequest = MockApiClient.addMockResponse({
        url: '/organizations/org-slug/searches/',
        body: [localSavedSearch],
      });
      const deletePin = MockApiClient.addMockResponse({
        url: '/organizations/org-slug/pinned-searches/',
        method: 'DELETE',
      });

      const {routerContext: newRouterContext, router: newRouter} = initializeOrg(
        merge({}, router, {
          router: {
            location: {
              query: {
                project: ['123'],
                environment: ['prod'],
                query: 'assigned:me level:fatal',
              },
            },
            params: {searchId: '666'},
          },
        })
      );

      render(
        <IssueListWithStores
          {...newRouter}
          selection={{
            projects: [123],
            environments: ['prod'],
            datetime: {
              end: null,
              period: null,
              start: null,
              utc: null,
            },
          }}
          savedSearch={localSavedSearch}
        />,
        {context: newRouterContext}
      );

      await waitForElementToBeRemoved(() => screen.getByTestId('loading-indicator'));

      await userEvent.click(screen.getByLabelText(/Remove Default/i));

      await waitFor(() => {
        expect(deletePin).toHaveBeenCalled();
        expect(browserHistory.replace).toHaveBeenLastCalledWith(
          expect.objectContaining({
            pathname: '/organizations/org-slug/issues/',
            query: expect.objectContaining({
              project: ['123'],
              environment: ['prod'],
              query: 'assigned:me level:fatal',
              referrer: 'search-bar',
            }),
          })
        );
      });
    });

    it('does not allow pagination to "previous" while on first page and resets cursors when navigating back to initial page', async function () {
      const {rerender} = render(<IssueListWithStores {...routerProps} />, {
        context: routerContext,
      });

      await waitForElementToBeRemoved(() => screen.getByTestId('loading-indicator'));

      expect(screen.getByRole('button', {name: 'Previous'})).toBeDisabled();

      issuesRequest = MockApiClient.addMockResponse({
        url: '/organizations/org-slug/issues/',
        body: [group],
        headers: {
          Link: '<http://127.0.0.1:8000/api/0/organizations/org-slug/issues/?cursor=1443575000:0:0>; rel="previous"; results="true"; cursor="1443575000:0:1", <http://127.0.0.1:8000/api/0/organizations/org-slug/issues/?cursor=1443574000:0:0>; rel="next"; results="true"; cursor="1443574000:0:0"',
        },
      });

      await userEvent.click(screen.getByRole('button', {name: 'Next'}));

      let pushArgs = {
        pathname: '/organizations/org-slug/issues/',
        query: {
          cursor: '1443575000:0:0',
          page: 1,
          environment: [],
          project: [],
          query: 'is:unresolved',
          statsPeriod: '14d',
          referrer: 'issue-list',
        },
      };

      await waitFor(() => {
        expect(browserHistory.push).toHaveBeenLastCalledWith(pushArgs);
      });

      rerender(<IssueListWithStores {...merge({}, routerProps, {location: pushArgs})} />);

      expect(screen.getByRole('button', {name: 'Previous'})).toBeEnabled();

      // Click next again
      await userEvent.click(screen.getByRole('button', {name: 'Next'}));

      pushArgs = {
        pathname: '/organizations/org-slug/issues/',
        query: {
          cursor: '1443574000:0:0',
          page: 2,
          environment: [],
          project: [],
          query: 'is:unresolved',
          statsPeriod: '14d',
          referrer: 'issue-list',
        },
      };

      await waitFor(() => {
        expect(browserHistory.push).toHaveBeenLastCalledWith(pushArgs);
      });

      rerender(<IssueListWithStores {...merge({}, routerProps, {location: pushArgs})} />);

      // Click previous
      await userEvent.click(screen.getByRole('button', {name: 'Previous'}));

      pushArgs = {
        pathname: '/organizations/org-slug/issues/',
        query: {
          cursor: '1443575000:0:1',
          page: 1,
          environment: [],
          project: [],
          query: 'is:unresolved',
          statsPeriod: '14d',
          referrer: 'issue-list',
        },
      };

      await waitFor(() => {
        expect(browserHistory.push).toHaveBeenLastCalledWith(pushArgs);
      });

      rerender(<IssueListWithStores {...merge({}, routerProps, {location: pushArgs})} />);

      // Click previous back to initial page
      await userEvent.click(screen.getByRole('button', {name: 'Previous'}));

      await waitFor(() => {
        // cursor is undefined because "prev" cursor is === initial "next" cursor
        expect(browserHistory.push).toHaveBeenLastCalledWith({
          pathname: '/organizations/org-slug/issues/',
          query: {
            cursor: undefined,
            environment: [],
            page: undefined,
            project: [],
            query: 'is:unresolved',
            statsPeriod: '14d',
            referrer: 'issue-list',
          },
        });
      });
    });
  });

  describe('transitionTo', function () {
    it('pushes to history when query is updated', async function () {
      MockApiClient.addMockResponse({
        url: '/organizations/org-slug/issues/',
        body: [],
        headers: {
          Link: DEFAULT_LINKS_HEADER,
        },
      });

      render(<IssueListOverview {...props} />, {
        context: routerContext,
      });

      const queryInput = screen.getByDisplayValue('is:unresolved');
      await userEvent.clear(queryInput);
      await userEvent.type(queryInput, 'is:ignored{enter}');

      expect(browserHistory.push).toHaveBeenCalledWith({
        pathname: '/organizations/org-slug/issues/',
        query: {
          environment: [],
          project: [parseInt(project.id, 10)],
          query: 'is:ignored',
          statsPeriod: '14d',
          referrer: 'issue-list',
        },
      });
    });
  });

  it('fetches tags and members', async function () {
    render(<IssueListOverview {...routerProps} {...props} />, {context: routerContext});

    await waitFor(() => {
      expect(fetchTagsRequest).toHaveBeenCalled();
      expect(fetchMembersRequest).toHaveBeenCalled();
    });
  });

  describe('componentDidUpdate fetching groups', function () {
    let fetchDataMock;

    beforeEach(function () {
      fetchDataMock = MockApiClient.addMockResponse({
        url: '/organizations/org-slug/issues/',
        body: [group],
        headers: {
          Link: DEFAULT_LINKS_HEADER,
        },
      });
      fetchDataMock.mockReset();
    });

    it('fetches data on selection change', function () {
      const {rerender} = render(<IssueListOverview {...routerProps} {...props} />, {
        context: routerContext,
      });

      rerender(
        <IssueListOverview
          {...routerProps}
          {...props}
          selection={{projects: [99], environments: [], datetime: {period: '24h'}}}
        />
      );

      expect(fetchDataMock).toHaveBeenCalled();
    });

    it('fetches data on savedSearch change', function () {
      const {rerender} = render(<IssueListOverview {...routerProps} {...props} />, {
        context: routerContext,
      });

      rerender(
        <IssueListOverview
          {...routerProps}
          {...props}
          savedSearch={{id: '1', query: 'is:resolved'}}
        />
      );

      expect(fetchDataMock).toHaveBeenCalled();
    });

    it('uses correct statsPeriod when fetching issues list and no datetime given', function () {
      const {rerender} = render(<IssueListOverview {...routerProps} {...props} />, {
        context: routerContext,
      });
      const selection = {projects: [99], environments: [], datetime: {}};
      rerender(<IssueListOverview {...routerProps} {...props} selection={selection} />);

      expect(fetchDataMock).toHaveBeenLastCalledWith(
        '/organizations/org-slug/issues/',
        expect.objectContaining({
          data: 'collapse=stats&collapse=unhandled&expand=owners&expand=inbox&limit=25&project=99&query=is%3Aunresolved&savedSearch=1&shortIdLookup=1&statsPeriod=14d',
        })
      );
    });
  });

  describe('componentDidUpdate fetching members', function () {
    it('fetches memberlist and tags list on project change', function () {
      const {rerender} = render(<IssueListOverview {...routerProps} {...props} />, {
        context: routerContext,
      });
      // Called during componentDidMount
      expect(fetchMembersRequest).toHaveBeenCalledTimes(1);
      expect(fetchTagsRequest).toHaveBeenCalledTimes(1);

      const selection = {
        projects: [99],
        environments: [],
        datetime: {period: '24h'},
      };
      rerender(<IssueListOverview {...routerProps} {...props} selection={selection} />);
      expect(fetchMembersRequest).toHaveBeenCalledTimes(2);
      expect(fetchTagsRequest).toHaveBeenCalledTimes(2);
    });
  });

  describe('render states', function () {
    it('displays the loading icon when saved searches are loading', function () {
      render(<IssueListOverview {...routerProps} {...props} savedSearchLoading />, {
        context: routerContext,
      });
      expect(screen.getByTestId('loading-indicator')).toBeInTheDocument();
    });

    it('displays an error when issues fail to load', async function () {
      MockApiClient.addMockResponse({
        url: '/organizations/org-slug/issues/',
        status: 500,
        statusCode: 500,
      });
      render(<IssueListOverview {...routerProps} {...props} />, {
        context: routerContext,
      });

      expect(await screen.findByTestId('loading-error')).toBeInTheDocument();
    });

    it('displays congrats robots animation with only is:unresolved query', async function () {
      MockApiClient.addMockResponse({
        url: '/organizations/org-slug/issues/',
        body: [],
        headers: {
          Link: DEFAULT_LINKS_HEADER,
        },
      });
      render(<IssueListOverview {...routerProps} {...props} />, {context: routerContext});

      expect(
        await screen.findByText(/We couldn't find any issues that matched your filters/i)
      ).toBeInTheDocument();
    });

    it('displays an empty resultset with a non-default query', async function () {
      MockApiClient.addMockResponse({
        url: '/organizations/org-slug/issues/',
        body: [],
        headers: {
          Link: DEFAULT_LINKS_HEADER,
        },
      });

      render(<IssueListOverview {...routerProps} {...props} />, {context: routerContext});

      await userEvent.type(
        screen.getByDisplayValue('is:unresolved'),
        ' level:error{enter}'
      );

      expect(
        await screen.findByText(/We couldn't find any issues that matched your filters/i)
      ).toBeInTheDocument();
    });
  });

  describe('Error Robot', function () {
    const createWrapper = async moreProps => {
      MockApiClient.addMockResponse({
        url: '/organizations/org-slug/issues/',
        body: [],
        headers: {
          Link: DEFAULT_LINKS_HEADER,
        },
      });

      const defaultProps = {
        ...props,
        useOrgSavedSearches: true,
        selection: {
          projects: [],
          environments: [],
          datetime: {period: '14d'},
        },
        ...merge({}, routerProps, {
          params: {},
          location: {query: {query: 'is:unresolved'}, search: 'query=is:unresolved'},
        }),
        organization: OrganizationFixture({
          projects: [],
        }),
        ...moreProps,
      };
      render(<IssueListOverview {...defaultProps} />, {
        context: routerContext,
      });

      await waitForElementToBeRemoved(() => screen.getByTestId('loading-indicator'));
    };

    it('displays when no projects selected and all projects user is member of, async does not have first event', async function () {
      const projects = [
        ProjectFixture({
          id: '1',
          slug: 'foo',
          isMember: true,
          firstEvent: null,
        }),
        ProjectFixture({
          id: '2',
          slug: 'bar',
          isMember: true,
          firstEvent: null,
        }),
        ProjectFixture({
          id: '3',
          slug: 'baz',
          isMember: true,
          firstEvent: null,
        }),
      ];
      MockApiClient.addMockResponse({
        url: '/organizations/org-slug/sent-first-event/',
        query: {
          is_member: true,
        },
        body: {sentFirstEvent: false},
      });
      MockApiClient.addMockResponse({
        url: '/organizations/org-slug/projects/',
        body: projects,
      });
      MockApiClient.addMockResponse({
        url: '/projects/org-slug/foo/issues/',
        body: [],
      });

      await createWrapper({
        organization: OrganizationFixture({
          projects,
        }),
      });

      expect(screen.getByTestId('awaiting-events')).toBeInTheDocument();
    });

    it('does not display when no projects selected and any projects have a first event', async function () {
      const projects = [
        ProjectFixture({
          id: '1',
          slug: 'foo',
          isMember: true,
          firstEvent: null,
        }),
        ProjectFixture({
          id: '2',
          slug: 'bar',
          isMember: true,
          firstEvent: new Date().toISOString(),
        }),
        ProjectFixture({
          id: '3',
          slug: 'baz',
          isMember: true,
          firstEvent: null,
        }),
      ];
      MockApiClient.addMockResponse({
        url: '/organizations/org-slug/sent-first-event/',
        query: {
          is_member: true,
        },
        body: {sentFirstEvent: true},
      });
      MockApiClient.addMockResponse({
        url: '/organizations/org-slug/projects/',
        body: projects,
      });
      await createWrapper({
        organization: OrganizationFixture({
          projects,
        }),
      });

      expect(screen.queryByTestId('awaiting-events')).not.toBeInTheDocument();
    });

    it('displays when all selected projects do not have first event', async function () {
      const projects = [
        ProjectFixture({
          id: '1',
          slug: 'foo',
          isMember: true,
          firstEvent: null,
        }),
        ProjectFixture({
          id: '2',
          slug: 'bar',
          isMember: true,
          firstEvent: null,
        }),
        ProjectFixture({
          id: '3',
          slug: 'baz',
          isMember: true,
          firstEvent: null,
        }),
      ];
      MockApiClient.addMockResponse({
        url: '/organizations/org-slug/sent-first-event/',
        query: {
          project: [1, 2],
        },
        body: {sentFirstEvent: false},
      });
      MockApiClient.addMockResponse({
        url: '/organizations/org-slug/projects/',
        body: projects,
      });
      MockApiClient.addMockResponse({
        url: '/projects/org-slug/foo/issues/',
        body: [],
      });

      await createWrapper({
        selection: {
          projects: [1, 2],
          environments: [],
          datetime: {period: '14d'},
        },
        organization: OrganizationFixture({
          projects,
        }),
      });

      expect(await screen.findByTestId('awaiting-events')).toBeInTheDocument();
    });

    it('does not display when any selected projects have first event', async function () {
      const projects = [
        ProjectFixture({
          id: '1',
          slug: 'foo',
          isMember: true,
          firstEvent: null,
        }),
        ProjectFixture({
          id: '2',
          slug: 'bar',
          isMember: true,
          firstEvent: new Date().toISOString(),
        }),
        ProjectFixture({
          id: '3',
          slug: 'baz',
          isMember: true,
          firstEvent: new Date().toISOString(),
        }),
      ];
      MockApiClient.addMockResponse({
        url: '/organizations/org-slug/sent-first-event/',
        query: {
          project: [1, 2],
        },
        body: {sentFirstEvent: true},
      });
      MockApiClient.addMockResponse({
        url: '/organizations/org-slug/projects/',
        body: projects,
      });

      await createWrapper({
        selection: {
          projects: [1, 2],
          environments: [],
          datetime: {period: '14d'},
        },
        organization: OrganizationFixture({
          projects,
        }),
      });

      expect(screen.queryByTestId('awaiting-events')).not.toBeInTheDocument();
    });
  });

  it('displays a count that represents the current page', function () {
    MockApiClient.addMockResponse({
      url: '/organizations/org-slug/issues/',
      body: [...new Array(25)].map((_, i) => ({id: i})),
      headers: {
        Link: DEFAULT_LINKS_HEADER,
        'X-Hits': '500',
        'X-Max-Hits': '1000',
      },
    });

    parseLinkHeaderSpy.mockReturnValue({
      next: {
        results: true,
        cursor: '',
        href: '',
      },
      previous: {
        results: false,
        cursor: '',
        href: '',
      },
    });
    props = {
      ...props,
      location: {
        query: {
          cursor: 'some cursor',
          page: 1,
        },
      },
    };

    const {routerContext: newRouterContext} = initializeOrg();
    const {rerender} = render(<IssueListOverview {...props} />, {
      context: newRouterContext,
    });

    expect(screen.getByText(textWithMarkupMatcher('1-25 of 500'))).toBeInTheDocument();

    parseLinkHeaderSpy.mockReturnValue({
      next: {
        results: true,
        cursor: '',
        href: '',
      },
      previous: {
        results: true,
        cursor: '',
        href: '',
      },
    });
    rerender(<IssueListOverview {...props} />);

    expect(screen.getByText(textWithMarkupMatcher('26-50 of 500'))).toBeInTheDocument();
  });

  describe('project low priority queue alert', function () {
    const {routerContext: newRouterContext} = initializeOrg();

    beforeEach(function () {
      act(() => ProjectsStore.reset());
    });

    it('does not render event processing alert', function () {
      act(() => ProjectsStore.loadInitialData([project]));

      render(<IssueListOverview {...props} />, {
        context: newRouterContext,
      });

      expect(screen.queryByText(/event processing/i)).not.toBeInTheDocument();
    });

    describe('renders alert', function () {
      it('for one project', function () {
        act(() =>
          ProjectsStore.loadInitialData([
            {...project, eventProcessing: {symbolicationDegraded: true}},
          ])
        );

        render(<IssueListOverview {...props} />, {
          context: routerContext,
        });

        expect(
          screen.getByText(/Event Processing for this project is currently degraded/i)
        ).toBeInTheDocument();
      });

      it('for multiple projects', function () {
        const projectBar = ProjectFixture({
          id: '3560',
          name: 'Bar Project',
          slug: 'project-slug-bar',
        });

        act(() =>
          ProjectsStore.loadInitialData([
            {
              ...project,
              slug: 'project-slug',
              eventProcessing: {symbolicationDegraded: true},
            },
            {
              ...projectBar,
              slug: 'project-slug-bar',
              eventProcessing: {symbolicationDegraded: true},
            },
          ])
        );

        render(
          <IssueListOverview
            {...props}
            selection={{
              ...props.selection,
              projects: [Number(project.id), Number(projectBar.id)],
            }}
          />,
          {
            context: newRouterContext,
          }
        );

        expect(
          screen.getByText(
            textWithMarkupMatcher(
              'Event Processing for the project-slug, project-slug-bar projects is currently degraded.'
            )
          )
        ).toBeInTheDocument();
      });
    });
  });
});<|MERGE_RESOLUTION|>--- conflicted
+++ resolved
@@ -455,11 +455,6 @@
           datetime: {period: '14d'},
         },
         organization: OrganizationFixture({
-<<<<<<< HEAD
-          features: ['issue-stream-performance-cache'],
-=======
-          features: ['issue-stream-performance'],
->>>>>>> d1754335
           projects: [],
         }),
       };
