import {useEffect, useMemo, useState} from 'react';
import {RouteComponentProps} from 'react-router';
import styled from '@emotion/styled';
import cloneDeep from 'lodash/cloneDeep';
import isEmpty from 'lodash/isEmpty';
import omit from 'lodash/omit';
import set from 'lodash/set';
import trimStart from 'lodash/trimStart';

import {validateWidget} from 'sentry/actionCreators/dashboards';
import {addErrorMessage, addSuccessMessage} from 'sentry/actionCreators/indicator';
import {fetchOrgMembers} from 'sentry/actionCreators/members';
import {loadOrganizationTags} from 'sentry/actionCreators/tags';
import {generateOrderOptions} from 'sentry/components/dashboards/widgetQueriesForm';
import DatePageFilter from 'sentry/components/datePageFilter';
import EnvironmentPageFilter from 'sentry/components/environmentPageFilter';
import * as Layout from 'sentry/components/layouts/thirds';
import List from 'sentry/components/list';
import ListItem from 'sentry/components/list/listItem';
import LoadingError from 'sentry/components/loadingError';
import PageFilterBar from 'sentry/components/organizations/pageFilterBar';
import PageFiltersContainer from 'sentry/components/organizations/pageFilters/container';
import ProjectPageFilter from 'sentry/components/projectPageFilter';
import SentryDocumentTitle from 'sentry/components/sentryDocumentTitle';
import {t} from 'sentry/locale';
import {PageContent} from 'sentry/styles/organization';
import space from 'sentry/styles/space';
import {
  DateString,
  Organization,
  PageFilters,
  SelectValue,
  SessionField,
  TagCollection,
} from 'sentry/types';
import {defined, objectIsEmpty} from 'sentry/utils';
import trackAdvancedAnalyticsEvent from 'sentry/utils/analytics/trackAdvancedAnalyticsEvent';
import {
  explodeField,
  generateFieldAsString,
  getAggregateAlias,
  getColumnsAndAggregates,
  getColumnsAndAggregatesAsStrings,
  isAggregateFieldOrEquation,
  isEquation,
  isEquationAlias,
  QueryFieldValue,
  stripDerivedMetricsPrefix,
  stripEquationPrefix,
} from 'sentry/utils/discover/fields';
import handleXhrErrorResponse from 'sentry/utils/handleXhrErrorResponse';
import useApi from 'sentry/utils/useApi';
import withPageFilters from 'sentry/utils/withPageFilters';
import withTags from 'sentry/utils/withTags';
import {
  assignTempId,
  enforceWidgetHeightValues,
  generateWidgetsAfterCompaction,
  getDefaultWidgetHeight,
} from 'sentry/views/dashboardsV2/layoutUtils';
import {
  DashboardDetails,
  DashboardListItem,
  DashboardWidgetSource,
  DisplayType,
  Widget,
  WidgetQuery,
  WidgetType,
} from 'sentry/views/dashboardsV2/types';
import {IssueSortOptions} from 'sentry/views/issueList/utils';

import {DEFAULT_STATS_PERIOD} from '../data';
import {getNumEquations} from '../utils';

import {ColumnsStep} from './buildSteps/columnsStep';
import {DashboardStep} from './buildSteps/dashboardStep';
import {DataSetStep} from './buildSteps/dataSetStep';
import {FilterResultsStep} from './buildSteps/filterResultsStep';
import {GroupByStep} from './buildSteps/groupByStep';
import {SortByStep} from './buildSteps/sortByStep';
import {VisualizationStep} from './buildSteps/visualizationStep';
import {YAxisStep} from './buildSteps/yAxisStep';
import {Footer} from './footer';
import {Header} from './header';
import {
  DataSet,
  DEFAULT_RESULTS_LIMIT,
  getIsTimeseriesChart,
  getParsedDefaultWidgetQuery,
  getResultsLimit,
  mapErrors,
  NEW_DASHBOARD_ID,
  normalizeQueries,
} from './utils';
import {WidgetLibrary} from './widgetLibrary';

function getDataSetQuery(widgetBuilderNewDesign: boolean): Record<DataSet, WidgetQuery> {
  return {
    [DataSet.EVENTS]: {
      name: '',
      fields: ['count()'],
      columns: [],
      fieldAliases: [],
      aggregates: ['count()'],
      conditions: '',
      orderby: widgetBuilderNewDesign ? '-count()' : '',
    },
    [DataSet.ISSUES]: {
      name: '',
      fields: ['issue', 'assignee', 'title'] as string[],
      columns: ['issue', 'assignee', 'title'],
      fieldAliases: [],
      aggregates: [],
      conditions: '',
      orderby: widgetBuilderNewDesign ? IssueSortOptions.DATE : '',
    },
    [DataSet.RELEASES]: {
      name: '',
      fields: [`sum(${SessionField.SESSION})`],
      columns: [],
      fieldAliases: [],
      aggregates: [`sum(${SessionField.SESSION})`],
      conditions: '',
      orderby: widgetBuilderNewDesign ? `-sum(${SessionField.SESSION})` : '',
    },
  };
}

const WIDGET_TYPE_TO_DATA_SET = {
  [WidgetType.DISCOVER]: DataSet.EVENTS,
  [WidgetType.ISSUE]: DataSet.ISSUES,
  [WidgetType.RELEASE]: DataSet.RELEASES,
};

const DATA_SET_TO_WIDGET_TYPE = {
  [DataSet.EVENTS]: WidgetType.DISCOVER,
  [DataSet.ISSUES]: WidgetType.ISSUE,
  [DataSet.RELEASES]: WidgetType.RELEASE,
};

interface RouteParams {
  dashboardId: string;
  orgId: string;
  widgetIndex?: string;
}

interface QueryData {
  queryConditions: string[];
  queryFields: string[];
  queryNames: string[];
  queryOrderby: string;
}

interface Props extends RouteComponentProps<RouteParams, {}> {
  dashboard: DashboardDetails;
  onSave: (widgets: Widget[]) => void;
  organization: Organization;
  selection: PageFilters;
  tags: TagCollection;
  displayType?: DisplayType;
  end?: DateString;
  start?: DateString;
  statsPeriod?: string | null;
}

interface State {
  dashboards: DashboardListItem[];
  dataSet: DataSet;
  displayType: Widget['displayType'];
  interval: Widget['interval'];
  limit: Widget['limit'];
  loading: boolean;
  queries: Widget['queries'];
  title: string;
  userHasModified: boolean;
  errors?: Record<string, any>;
  selectedDashboard?: SelectValue<string>;
  widgetToBeUpdated?: Widget;
}

function WidgetBuilder({
  dashboard,
  params,
  location,
  organization,
  selection,
  start,
  end,
  statsPeriod,
  onSave,
  router,
  tags,
}: Props) {
  const {widgetIndex, orgId, dashboardId} = params;
  const {source, displayType, defaultTitle, defaultTableColumns, limit} = location.query;
  const defaultWidgetQuery = getParsedDefaultWidgetQuery(
    location.query.defaultWidgetQuery
  );

  // Feature flag for new widget builder design. This feature is still a work in progress and not yet available internally.
  const widgetBuilderNewDesign = organization.features.includes(
    'new-widget-builder-experience-design'
  );
  const hasReleaseHealthFeature = organization.features.includes('dashboards-releases');

  const filteredDashboardWidgets = dashboard.widgets.filter(({widgetType}) => {
    if (widgetType === WidgetType.RELEASE) {
      return hasReleaseHealthFeature;
    }
    return true;
  });

  const isEditing = defined(widgetIndex);
  const widgetIndexNum = Number(widgetIndex);
  const isValidWidgetIndex =
    widgetIndexNum >= 0 &&
    widgetIndexNum < filteredDashboardWidgets.length &&
    Number.isInteger(widgetIndexNum);
  const orgSlug = organization.slug;

  // Construct PageFilters object using statsPeriod/start/end props so we can
  // render widget graph using saved timeframe from Saved/Prebuilt Query
  const pageFilters: PageFilters = statsPeriod
    ? {...selection, datetime: {start: null, end: null, period: statsPeriod, utc: null}}
    : start && end
    ? {...selection, datetime: {start, end, period: null, utc: null}}
    : selection;

  // when opening from discover or issues page, the user selects the dashboard in the widget UI
  const notDashboardsOrigin = [
    DashboardWidgetSource.DISCOVERV2,
    DashboardWidgetSource.ISSUE_DETAILS,
  ].includes(source);

  const api = useApi();

  const [state, setState] = useState<State>(() => {
    const queries = normalizeQueries({
      displayType: displayType ?? DisplayType.TABLE,
      queries: [
        defaultWidgetQuery
          ? widgetBuilderNewDesign
            ? {
                ...defaultWidgetQuery,
                orderby:
                  defaultWidgetQuery.orderby ||
                  generateOrderOptions({
                    widgetType: WidgetType.DISCOVER,
                    widgetBuilderNewDesign,
                    columns: defaultWidgetQuery.columns,
                    aggregates: defaultWidgetQuery.aggregates,
                  })[0].value,
              }
            : {...defaultWidgetQuery}
          : {...getDataSetQuery(widgetBuilderNewDesign)[DataSet.EVENTS]},
      ],
      widgetType: WidgetType.DISCOVER,
      widgetBuilderNewDesign,
    });
    return {
      title: defaultTitle ?? t('Custom Widget'),
      displayType: displayType ?? DisplayType.TABLE,
      interval: '5m',
      queries,
      limit,
      errors: undefined,
      loading: !!notDashboardsOrigin,
      dashboards: [],
      userHasModified: false,
      dataSet: DataSet.EVENTS,
    };
  });

  const [widgetToBeUpdated, setWidgetToBeUpdated] = useState<Widget | null>(null);

  useEffect(() => {
    trackAdvancedAnalyticsEvent('dashboards_views.widget_builder.opened', {
      organization,
      new_widget: !isEditing,
    });

    if (objectIsEmpty(tags)) {
      loadOrganizationTags(api, organization.slug, selection);
    }

    if (isEditing && isValidWidgetIndex) {
      const widgetFromDashboard = filteredDashboardWidgets[widgetIndexNum];
      setState({
        title: widgetFromDashboard.title,
        displayType: widgetFromDashboard.displayType,
        interval: widgetFromDashboard.interval,
        queries: normalizeQueries({
          displayType: widgetFromDashboard.displayType,
          queries: widgetFromDashboard.queries,
          widgetType: widgetFromDashboard.widgetType ?? WidgetType.DISCOVER,
          widgetBuilderNewDesign,
        }),
        errors: undefined,
        loading: false,
        dashboards: [],
        userHasModified: false,
        dataSet: widgetFromDashboard.widgetType
          ? WIDGET_TYPE_TO_DATA_SET[widgetFromDashboard.widgetType]
          : DataSet.EVENTS,
        limit: widgetFromDashboard.limit,
      });
      setWidgetToBeUpdated(widgetFromDashboard);
    }
  }, []);

  useEffect(() => {
    if (notDashboardsOrigin) {
      fetchDashboards();
    }

    if (widgetBuilderNewDesign) {
      setState(prevState => ({
        ...prevState,
        selectedDashboard: {
          label: dashboard.title,
          value: dashboard.id || NEW_DASHBOARD_ID,
        },
      }));
    }
  }, [source]);

  useEffect(() => {
    fetchOrgMembers(api, organization.slug, selection.projects?.map(String));
  }, [selection.projects]);

  const widgetType =
    state.dataSet === DataSet.EVENTS
      ? WidgetType.DISCOVER
      : state.dataSet === DataSet.ISSUES
      ? WidgetType.ISSUE
      : WidgetType.RELEASE;

  const currentWidget = {
    title: state.title,
    displayType: state.displayType,
    interval: state.interval,
    queries: state.queries,
    limit: state.limit,
    widgetType,
  };

  const currentDashboardId = state.selectedDashboard?.value ?? dashboardId;
  const queryParamsWithoutSource = omit(location.query, 'source');
  const previousLocation = {
    pathname:
      defined(currentDashboardId) && currentDashboardId !== NEW_DASHBOARD_ID
        ? `/organizations/${orgId}/dashboard/${currentDashboardId}/`
        : `/organizations/${orgId}/dashboards/${NEW_DASHBOARD_ID}/`,
    query: isEmpty(queryParamsWithoutSource) ? undefined : queryParamsWithoutSource,
  };

  const isTimeseriesChart = getIsTimeseriesChart(state.displayType);

  const isTabularChart = [DisplayType.TABLE, DisplayType.TOP_N].includes(
    state.displayType
  );

  function updateFieldsAccordingToDisplayType(newDisplayType: DisplayType) {
    setState(prevState => {
      const newState = cloneDeep(prevState);
      const normalized = normalizeQueries({
        displayType: newDisplayType,
        queries: prevState.queries,
        widgetType: DATA_SET_TO_WIDGET_TYPE[prevState.dataSet],
        widgetBuilderNewDesign,
      });

      if (newDisplayType === DisplayType.TOP_N) {
        // TOP N display should only allow a single query
        normalized.splice(1);
      }

      if (
        (prevState.displayType === DisplayType.TABLE &&
          widgetToBeUpdated?.widgetType &&
          WIDGET_TYPE_TO_DATA_SET[widgetToBeUpdated.widgetType] === DataSet.ISSUES) ||
        (prevState.dataSet === DataSet.RELEASES &&
          newDisplayType === DisplayType.WORLD_MAP)
      ) {
        // World Map display type only supports Events Dataset
        // so set state to default events query.
        set(
          newState,
          'queries',
          normalizeQueries({
            displayType: newDisplayType,
            queries: [{...getDataSetQuery(widgetBuilderNewDesign)[DataSet.EVENTS]}],
            widgetType: WidgetType.DISCOVER,
            widgetBuilderNewDesign,
          })
        );
        set(newState, 'dataSet', DataSet.EVENTS);
        return {...newState, errors: undefined};
      }

      if (!prevState.userHasModified) {
        // If the Widget is an issue widget,
        if (
          newDisplayType === DisplayType.TABLE &&
          widgetToBeUpdated?.widgetType === WidgetType.ISSUE
        ) {
          set(newState, 'queries', widgetToBeUpdated.queries);
          set(newState, 'dataSet', DataSet.ISSUES);
          return {...newState, errors: undefined};
        }

        // Default widget provided by Add to Dashboard from Discover
        if (defaultWidgetQuery && defaultTableColumns) {
          // If switching to Table visualization, use saved query fields for Y-Axis if user has not made query changes
          // This is so the widget can reflect the same columns as the table in Discover without requiring additional user input
          if (newDisplayType === DisplayType.TABLE) {
            normalized.forEach(query => {
              const tableQuery = getColumnsAndAggregates(defaultTableColumns);
              query.columns = [...tableQuery.columns];
              query.aggregates = [...tableQuery.aggregates];
              query.fields = [...defaultTableColumns];
            });
          } else if (newDisplayType === displayType) {
            // When switching back to original display type, default fields back to the fields provided from the discover query
            normalized.forEach(query => {
              query.fields = [
                ...defaultWidgetQuery.columns,
                ...defaultWidgetQuery.aggregates,
              ];
              query.aggregates = [...defaultWidgetQuery.aggregates];
              query.columns = [...defaultWidgetQuery.columns];
              if (!!defaultWidgetQuery.orderby) {
                query.orderby = defaultWidgetQuery.orderby;
              }
            });
          }
        }
      }

      if (prevState.dataSet === DataSet.ISSUES) {
        set(newState, 'dataSet', DataSet.EVENTS);
      }

      set(newState, 'queries', normalized);

      if (widgetBuilderNewDesign) {
        if (
          getIsTimeseriesChart(newDisplayType) &&
          normalized[0].columns.filter(column => !!column).length
        ) {
          // If a limit already exists (i.e. going between timeseries) then keep it,
          // otherwise calculate a limit
          newState.limit =
            prevState.limit ??
            Math.min(
              getResultsLimit(normalized.length, normalized[0].columns.length),
              DEFAULT_RESULTS_LIMIT
            );
        } else {
          newState.limit = undefined;
        }
      }

      return {...newState, errors: undefined};
    });
  }

  function getUpdateWidgetIndex() {
    if (!widgetToBeUpdated) {
      return -1;
    }

    return dashboard.widgets.findIndex(widget => {
      if (defined(widget.id)) {
        return widget.id === widgetToBeUpdated.id;
      }

      if (defined(widget.tempId)) {
        return widget.tempId === widgetToBeUpdated.tempId;
      }

      return false;
    });
  }

  function handleDisplayTypeOrTitleChange<
    F extends keyof Pick<State, 'displayType' | 'title'>
  >(field: F, value: State[F]) {
    trackAdvancedAnalyticsEvent('dashboards_views.widget_builder.change', {
      from: source,
      field,
      value,
      widget_type: widgetType,
      organization,
      new_widget: !isEditing,
    });

    setState(prevState => {
      const newState = cloneDeep(prevState);
      set(newState, field, value);
      return {...newState, errors: undefined};
    });

    if (field === 'displayType' && value !== state.displayType) {
      updateFieldsAccordingToDisplayType(value as DisplayType);
    }
  }

  function handleDataSetChange(newDataSet: string) {
    setState(prevState => {
      const newState = cloneDeep(prevState);
      newState.queries.splice(0, newState.queries.length);
      set(newState, 'dataSet', newDataSet);

      if (newDataSet === DataSet.ISSUES) {
        set(newState, 'displayType', DisplayType.TABLE);
      }

      newState.queries.push(
        ...(widgetToBeUpdated?.widgetType &&
        WIDGET_TYPE_TO_DATA_SET[widgetToBeUpdated.widgetType] === newDataSet
          ? widgetToBeUpdated.queries
          : [{...getDataSetQuery(widgetBuilderNewDesign)[newDataSet]}])
      );

      set(newState, 'userHasModified', true);
      return {...newState, errors: undefined};
    });
  }

  function handleAddSearchConditions() {
    setState(prevState => {
      const newState = cloneDeep(prevState);
      const query = cloneDeep(getDataSetQuery(widgetBuilderNewDesign)[prevState.dataSet]);
      query.fields = prevState.queries[0].fields;
      query.aggregates = prevState.queries[0].aggregates;
      query.columns = prevState.queries[0].columns;
      query.orderby = prevState.queries[0].orderby;
      newState.queries.push(query);
      return newState;
    });
  }

  function handleQueryRemove(index: number) {
    setState(prevState => {
      const newState = cloneDeep(prevState);
      newState.queries.splice(index, 1);
      return {...newState, errors: undefined};
    });
  }

  function handleQueryChange(queryIndex: number, newQuery: WidgetQuery) {
    setState(prevState => {
      const newState = cloneDeep(prevState);
      set(newState, `queries.${queryIndex}`, newQuery);
      set(newState, 'userHasModified', true);
      return {...newState, errors: undefined};
    });
  }

  function handleYAxisOrColumnFieldChange(
    newFields: QueryFieldValue[],
    isColumn = false
  ) {
    const fieldStrings = newFields
      .map(generateFieldAsString)
      .map(field =>
        state.dataSet === DataSet.RELEASES ? stripDerivedMetricsPrefix(field) : field
      );

    const columnsAndAggregates = isColumn
      ? getColumnsAndAggregatesAsStrings(newFields)
      : undefined;

    const newState = cloneDeep(state);

    const disableSortBy =
      widgetType === WidgetType.RELEASE && fieldStrings.includes('session.status');

    const newQueries = state.queries.map(query => {
      const isDescending = query.orderby.startsWith('-');
      const orderbyPrefix = isDescending ? '-' : '';
      const rawOrderby = trimStart(query.orderby, '-');
      const prevAggregateFieldStrings = query.aggregates.map(aggregate =>
        state.dataSet === DataSet.RELEASES
          ? stripDerivedMetricsPrefix(aggregate)
          : aggregate
      );
      const newQuery = cloneDeep(query);

      if (disableSortBy) {
        newQuery.orderby = '';
      }

      if (isColumn) {
        newQuery.fields = fieldStrings;
        newQuery.aggregates = columnsAndAggregates?.aggregates ?? [];
      } else if (state.displayType === DisplayType.TOP_N) {
        // Top N queries use n-1 fields for columns and the nth field for y-axis
        newQuery.fields = [
          ...(newQuery.fields?.slice(0, newQuery.fields.length - 1) ?? []),
          ...fieldStrings,
        ];
        newQuery.aggregates = [
          ...newQuery.aggregates.slice(0, newQuery.aggregates.length - 1),
          ...fieldStrings,
        ];
      } else {
        newQuery.fields = [...newQuery.columns, ...fieldStrings];
        newQuery.aggregates = fieldStrings;
      }

      // Prevent overwriting columns when setting y-axis for time series
      if (!(widgetBuilderNewDesign && isTimeseriesChart) && isColumn) {
        newQuery.columns = columnsAndAggregates?.columns ?? [];
      }

<<<<<<< HEAD
      if (
        !widgetBuilderNewDesign &&
        !aggregateAliasFieldStrings.includes(rawOrderby) &&
        query.orderby !== ''
      ) {
=======
      if (!fieldStrings.includes(rawOrderby) && query.orderby !== '') {
>>>>>>> 8bc6666f
        if (
          prevAggregateFieldStrings.length === newFields.length &&
          prevAggregateFieldStrings.includes(rawOrderby)
        ) {
          // The aggregate that was used in orderby has changed. Get the new field.
          let newOrderByValue =
            fieldStrings[prevAggregateFieldStrings.indexOf(rawOrderby)];

          if (!stripEquationPrefix(newOrderByValue ?? '')) {
            newOrderByValue = '';
          }

          newQuery.orderby = `${orderbyPrefix}${newOrderByValue}`;
        } else {
          const isUsingFieldFormat =
            isAggregateFieldOrEquation(rawOrderby) || isEquationAlias(rawOrderby);
          const isFromAggregates = (
            isUsingFieldFormat ? fieldStrings : fieldStrings.map(getAggregateAlias)
          ).includes(rawOrderby);
          const isCustomEquation = isEquation(rawOrderby);
          const isUsedInGrouping = newQuery.columns.includes(rawOrderby);

          const keepCurrentOrderby =
            isFromAggregates || isCustomEquation || isUsedInGrouping;
          const firstAggregateAlias = isEquation(fieldStrings[0])
            ? `equation[${getNumEquations(fieldStrings) - 1}]`
            : fieldStrings[0];

          newQuery.orderby = widgetBuilderNewDesign
            ? (keepCurrentOrderby && newQuery.orderby) ||
              `${orderbyPrefix}${firstAggregateAlias}`
            : '';
        }
      }

      if (widgetBuilderNewDesign) {
        newQuery.fieldAliases = columnsAndAggregates?.fieldAliases ?? [];
      }

      return newQuery;
    });

    set(newState, 'queries', newQueries);
    set(newState, 'userHasModified', true);

    if (widgetBuilderNewDesign && isTimeseriesChart) {
      const groupByFields = newState.queries[0].columns.filter(
        field => !(field === 'equation|')
      );
      if (groupByFields.length === 0) {
        set(newState, 'limit', undefined);
      } else {
        set(
          newState,
          'limit',
          Math.min(
            newState.limit ?? DEFAULT_RESULTS_LIMIT,
            getResultsLimit(newQueries.length, newQueries[0].aggregates.length)
          )
        );
      }
    }

    setState(newState);
  }

  function handleGroupByChange(newFields: QueryFieldValue[]) {
    const fieldStrings = newFields.map(generateFieldAsString);

    const newState = cloneDeep(state);

    const newQueries = state.queries.map(query => {
      const newQuery = cloneDeep(query);
      newQuery.columns = fieldStrings;
      const orderby = trimStart(newQuery.orderby, '-');
      const aggregateAliasFieldStrings = newQuery.aggregates.map(getAggregateAlias);

      if (!fieldStrings.length) {
        // The grouping was cleared, so clear the orderby
        newQuery.orderby = '';
      } else if (widgetBuilderNewDesign && !newQuery.orderby) {
        const isDescending = newQuery.orderby.startsWith('-');
        const prefix = orderby && !isDescending ? '' : '-';
        newQuery.orderby = `${prefix}count()`;
      } else if (
        !widgetBuilderNewDesign &&
        aggregateAliasFieldStrings.length &&
        !aggregateAliasFieldStrings.includes(orderby) &&
        !newQuery.columns.includes(orderby) &&
        !isEquation(orderby)
      ) {
        // If the orderby isn't contained in either aggregates or columns, choose the first aggregate
        const isDescending = newQuery.orderby.startsWith('-');
        const prefix = orderby && !isDescending ? '' : '-';
        const firstAggregateAlias = isEquation(aggregateAliasFieldStrings[0])
          ? `equation[${getNumEquations(aggregateAliasFieldStrings) - 1}]`
          : aggregateAliasFieldStrings[0];
        newQuery.orderby = `${prefix}${firstAggregateAlias}`;
      }
      return newQuery;
    });

    set(newState, 'userHasModified', true);
    set(newState, 'queries', newQueries);

    const groupByFields = newState.queries[0].columns.filter(
      field => !(field === 'equation|')
    );

    if (groupByFields.length === 0) {
      set(newState, 'limit', undefined);
    } else {
      set(
        newState,
        'limit',
        Math.min(
          newState.limit ?? DEFAULT_RESULTS_LIMIT,
          getResultsLimit(newQueries.length, newQueries[0].aggregates.length)
        )
      );
    }

    setState(newState);
  }

  function handleLimitChange(newLimit: number) {
    setState(prevState => ({...prevState, limit: newLimit}));
  }

  function handleSortByChange(newSortBy: string) {
    const newState = cloneDeep(state);

    state.queries.forEach((query, index) => {
      const newQuery = cloneDeep(query);
      newQuery.orderby = newSortBy;
      set(newState, `queries.${index}`, newQuery);
    });

    set(newState, 'userHasModified', true);
    setState(newState);
  }

  function handleDelete() {
    if (!isEditing) {
      return;
    }

    let nextWidgetList = [...dashboard.widgets];
    const updateWidgetIndex = getUpdateWidgetIndex();
    nextWidgetList.splice(updateWidgetIndex, 1);
    nextWidgetList = generateWidgetsAfterCompaction(nextWidgetList);

    onSave(nextWidgetList);
    router.push(previousLocation);
  }

  async function handleSave() {
    const widgetData: Widget = assignTempId(currentWidget);

    if (widgetToBeUpdated) {
      widgetData.layout = widgetToBeUpdated?.layout;
    }

    // Only Table and Top N views need orderby
    if (!widgetBuilderNewDesign && !isTabularChart) {
      widgetData.queries.forEach(query => {
        query.orderby = '';
      });
    }

    if (!widgetBuilderNewDesign) {
      widgetData.queries.forEach(query => omit(query, 'fieldAliases'));
    }

    // Only Time Series charts shall have a limit
    if (widgetBuilderNewDesign && !isTimeseriesChart) {
      widgetData.limit = undefined;
    }

    if (!(await dataIsValid(widgetData))) {
      return;
    }

    if (notDashboardsOrigin) {
      submitFromSelectedDashboard(widgetData);
      return;
    }

    if (!!widgetToBeUpdated) {
      let nextWidgetList = [...dashboard.widgets];
      const updateWidgetIndex = getUpdateWidgetIndex();
      const nextWidgetData = {...widgetData, id: widgetToBeUpdated.id};

      // Only modify and re-compact if the default height has changed
      if (
        getDefaultWidgetHeight(widgetToBeUpdated.displayType) !==
        getDefaultWidgetHeight(widgetData.displayType)
      ) {
        nextWidgetList[updateWidgetIndex] = enforceWidgetHeightValues(nextWidgetData);
        nextWidgetList = generateWidgetsAfterCompaction(nextWidgetList);
      } else {
        nextWidgetList[updateWidgetIndex] = nextWidgetData;
      }

      onSave(nextWidgetList);
      addSuccessMessage(t('Updated widget.'));
      goToDashboards(dashboardId ?? NEW_DASHBOARD_ID);
      trackAdvancedAnalyticsEvent('dashboards_views.widget_builder.save', {
        organization,
        data_set: widgetData.widgetType ?? WidgetType.DISCOVER,
        new_widget: false,
      });
      return;
    }

    onSave([...dashboard.widgets, widgetData]);
    addSuccessMessage(t('Added widget.'));
    goToDashboards(dashboardId ?? NEW_DASHBOARD_ID);
    trackAdvancedAnalyticsEvent('dashboards_views.widget_builder.save', {
      organization,
      data_set: widgetData.widgetType ?? WidgetType.DISCOVER,
      new_widget: true,
    });
  }

  async function dataIsValid(widgetData: Widget): Promise<boolean> {
    if (notDashboardsOrigin) {
      // Validate that a dashboard was selected since api call to /dashboards/widgets/ does not check for dashboard
      if (
        !state.selectedDashboard ||
        !(
          state.dashboards.find(
            ({title, id}) =>
              title === state.selectedDashboard?.label &&
              id === state.selectedDashboard?.value
          ) || state.selectedDashboard.value === NEW_DASHBOARD_ID
        )
      ) {
        setState({
          ...state,
          errors: {...state.errors, dashboard: t('This field may not be blank')},
        });
        return false;
      }
    }

    setState({...state, loading: true});

    try {
      await validateWidget(api, organization.slug, widgetData);
      return true;
    } catch (error) {
      setState({
        ...state,
        loading: false,
        errors: {...state.errors, ...mapErrors(error?.responseJSON ?? {}, {})},
      });
      return false;
    }
  }

  async function fetchDashboards() {
    const promise: Promise<DashboardListItem[]> = api.requestPromise(
      `/organizations/${organization.slug}/dashboards/`,
      {
        method: 'GET',
        query: {sort: 'myDashboardsAndRecentlyViewed'},
      }
    );

    try {
      const dashboards = await promise;
      setState(prevState => ({...prevState, dashboards, loading: false}));
    } catch (error) {
      const errorMessage = t('Unable to fetch dashboards');
      addErrorMessage(errorMessage);
      handleXhrErrorResponse(errorMessage)(error);
      setState(prevState => ({...prevState, loading: false}));
    }
  }

  function submitFromSelectedDashboard(widgetData: Widget) {
    if (!state.selectedDashboard) {
      return;
    }

    const queryData: QueryData = {
      queryNames: [],
      queryConditions: [],
      queryFields: [
        ...widgetData.queries[0].columns,
        ...widgetData.queries[0].aggregates,
      ],
      queryOrderby: widgetData.queries[0].orderby,
    };

    widgetData.queries.forEach(query => {
      queryData.queryNames.push(query.name);
      queryData.queryConditions.push(query.conditions);
    });

    const pathQuery = {
      displayType: widgetData.displayType,
      interval: widgetData.interval,
      title: widgetData.title,
      ...queryData,
      // Propagate page filters
      project: pageFilters.projects,
      environment: pageFilters.environments,
      ...omit(pageFilters.datetime, 'period'),
      statsPeriod: pageFilters.datetime?.period,
    };

    addSuccessMessage(t('Added widget.'));
    goToDashboards(state.selectedDashboard.value, pathQuery);
  }

  function goToDashboards(id: string, query?: Record<string, any>) {
    const pathQuery =
      !isEmpty(queryParamsWithoutSource) || query
        ? {
            ...queryParamsWithoutSource,
            ...query,
          }
        : undefined;

    if (id === NEW_DASHBOARD_ID) {
      router.push({
        pathname: `/organizations/${organization.slug}/dashboards/new/`,
        query: pathQuery,
      });
      return;
    }

    router.push({
      pathname: `/organizations/${organization.slug}/dashboard/${id}/`,
      query: pathQuery,
    });
  }

  function isFormInvalid() {
    if (notDashboardsOrigin && !state.selectedDashboard) {
      return true;
    }

    return false;
  }

  const canAddSearchConditions =
    [DisplayType.LINE, DisplayType.AREA, DisplayType.BAR].includes(state.displayType) &&
    state.queries.length < 3;

  const hideLegendAlias = [
    DisplayType.TABLE,
    DisplayType.WORLD_MAP,
    DisplayType.BIG_NUMBER,
  ].includes(state.displayType);

  // Tabular visualizations will always have only one query and that query cannot be deleted,
  // so we will always have the first query available to get data from.
  const {columns, aggregates, fields, fieldAliases = []} = state.queries[0];

  const explodedColumns = useMemo(() => {
    return columns.map((field, index) =>
      explodeField({field, alias: fieldAliases[index]})
    );
  }, [columns, fieldAliases]);

  const explodedAggregates = useMemo(() => {
    return aggregates.map((field, index) =>
      explodeField({field, alias: fieldAliases[index]})
    );
  }, [aggregates, fieldAliases]);

  const explodedFields = defined(fields)
    ? fields.map((field, index) => explodeField({field, alias: fieldAliases[index]}))
    : [...explodedColumns, ...explodedAggregates];

  const groupByValueSelected = currentWidget.queries.some(query => {
    const noEmptyColumns = query.columns.filter(column => !!column);
    return noEmptyColumns.length > 0;
  });

  // The SortBy field shall only be displayed in tabular visualizations or
  // on time-series visualizations when at least one groupBy value is selected
  const displaySortByStep =
    (widgetBuilderNewDesign && isTimeseriesChart && groupByValueSelected) ||
    isTabularChart;

  if (isEditing && !isValidWidgetIndex) {
    return (
      <SentryDocumentTitle title={dashboard.title} orgSlug={orgSlug}>
        <PageContent>
          <LoadingError message={t('The widget you want to edit was not found.')} />
        </PageContent>
      </SentryDocumentTitle>
    );
  }

  return (
    <SentryDocumentTitle title={dashboard.title} orgSlug={orgSlug}>
      <PageFiltersContainer
        skipLoadLastUsed={organization.features.includes('global-views')}
        defaultSelection={{
          datetime: {start: null, end: null, utc: false, period: DEFAULT_STATS_PERIOD},
        }}
        hideGlobalHeader
      >
        <PageContentWithoutPadding>
          <Header
            orgSlug={orgSlug}
            title={state.title}
            dashboardTitle={dashboard.title}
            goBackLocation={previousLocation}
            onChangeTitle={newTitle => {
              handleDisplayTypeOrTitleChange('title', newTitle);
            }}
          />
          <Body>
            <MainWrapper>
              <Main>
                <StyledPageFilterBar condensed>
                  <ProjectPageFilter />
                  <EnvironmentPageFilter />
                  <DatePageFilter alignDropdown="left" />
                </StyledPageFilterBar>
                <BuildSteps symbol="colored-numeric">
                  <VisualizationStep
                    widget={currentWidget}
                    organization={organization}
                    pageFilters={pageFilters}
                    displayType={state.displayType}
                    error={state.errors?.displayType}
                    onChange={newDisplayType => {
                      handleDisplayTypeOrTitleChange('displayType', newDisplayType);
                    }}
                  />
                  <DataSetStep
                    dataSet={state.dataSet}
                    displayType={state.displayType}
                    onChange={handleDataSetChange}
                    hasReleaseHealthFeature={hasReleaseHealthFeature}
                  />
                  {isTabularChart && (
                    <ColumnsStep
                      dataSet={state.dataSet}
                      queries={state.queries}
                      displayType={state.displayType}
                      widgetType={widgetType}
                      queryErrors={state.errors?.queries}
                      onQueryChange={handleQueryChange}
                      onYAxisOrColumnFieldChange={newFields => {
                        handleYAxisOrColumnFieldChange(newFields, true);
                      }}
                      explodedFields={explodedFields}
                      tags={tags}
                      organization={organization}
                    />
                  )}
                  {![DisplayType.TABLE].includes(state.displayType) && (
                    <YAxisStep
                      dataSet={state.dataSet}
                      displayType={state.displayType}
                      widgetType={widgetType}
                      queryErrors={state.errors?.queries}
                      onYAxisChange={newFields => {
                        handleYAxisOrColumnFieldChange(newFields);
                      }}
                      aggregates={explodedAggregates}
                      tags={tags}
                      organization={organization}
                    />
                  )}
                  <FilterResultsStep
                    queries={state.queries}
                    hideLegendAlias={hideLegendAlias}
                    canAddSearchConditions={canAddSearchConditions}
                    organization={organization}
                    queryErrors={state.errors?.queries}
                    onAddSearchConditions={handleAddSearchConditions}
                    onQueryChange={handleQueryChange}
                    onQueryRemove={handleQueryRemove}
                    selection={pageFilters}
                    widgetType={widgetType}
                  />
                  {widgetBuilderNewDesign && isTimeseriesChart && (
                    <GroupByStep
                      columns={columns
                        .filter(field => !(field === 'equation|'))
                        .map((field, index) =>
                          explodeField({field, alias: fieldAliases[index]})
                        )}
                      onGroupByChange={handleGroupByChange}
                      organization={organization}
                      tags={tags}
                      dataSet={state.dataSet}
                    />
                  )}
                  {displaySortByStep && (
                    <SortByStep
                      limit={state.limit}
                      displayType={state.displayType}
                      queries={state.queries}
                      dataSet={state.dataSet}
                      widgetBuilderNewDesign={widgetBuilderNewDesign}
                      error={state.errors?.orderby}
                      onSortByChange={handleSortByChange}
                      onLimitChange={handleLimitChange}
                      organization={organization}
                      widgetType={widgetType}
                      tags={tags}
                    />
                  )}
                  {notDashboardsOrigin && !widgetBuilderNewDesign && (
                    <DashboardStep
                      error={state.errors?.dashboard}
                      dashboards={state.dashboards}
                      onChange={selectedDashboard =>
                        setState({
                          ...state,
                          selectedDashboard,
                          errors: {...state.errors, dashboard: undefined},
                        })
                      }
                      disabled={state.loading}
                    />
                  )}
                </BuildSteps>
              </Main>
              <Footer
                goBackLocation={previousLocation}
                isEditing={isEditing}
                onSave={handleSave}
                onDelete={handleDelete}
                invalidForm={isFormInvalid()}
              />
            </MainWrapper>
            <Side>
              <WidgetLibrary
                widgetBuilderNewDesign={widgetBuilderNewDesign}
                onWidgetSelect={prebuiltWidget =>
                  setState({
                    ...state,
                    ...prebuiltWidget,
                    dataSet: prebuiltWidget.widgetType
                      ? WIDGET_TYPE_TO_DATA_SET[prebuiltWidget.widgetType]
                      : DataSet.EVENTS,
                    userHasModified: false,
                  })
                }
                bypassOverwriteModal={!state.userHasModified}
              />
            </Side>
          </Body>
        </PageContentWithoutPadding>
      </PageFiltersContainer>
    </SentryDocumentTitle>
  );
}

export default withPageFilters(withTags(WidgetBuilder));

const PageContentWithoutPadding = styled(PageContent)`
  padding: 0;
`;

const StyledPageFilterBar = styled(PageFilterBar)`
  margin-bottom: ${space(2)};
`;

const BuildSteps = styled(List)`
  gap: ${space(4)};
  max-width: 100%;
`;

const Body = styled(Layout.Body)`
  && {
    gap: 0;
    padding: 0;
  }

  grid-template-rows: 1fr;

  @media (min-width: ${p => p.theme.breakpoints[2]}) {
    grid-template-columns: minmax(100px, auto) 400px;
  }

  @media (min-width: ${p => p.theme.breakpoints[3]}) {
    grid-template-columns: 1fr;
  }
`;

// HACK: Since we add 30px of padding to the ListItems
// there is 30px of overlap when the screen is just above 1200px.
// When we're up to 1230px (1200 + 30 to account for the padding)
// we decrease the width of ListItems by 30px
const Main = styled(Layout.Main)`
  max-width: 1000px;
  flex: 1;

  padding: ${space(4)} ${space(2)};

  @media (min-width: ${p => p.theme.breakpoints[1]}) {
    padding: ${space(4)};
  }

  @media (max-width: calc(${p => p.theme.breakpoints[2]} + ${space(4)})) {
    ${ListItem} {
      width: calc(100% - ${space(4)});
    }
  }
`;

const Side = styled(Layout.Side)`
  padding: ${space(4)} ${space(2)};

  @media (max-width: ${p => p.theme.breakpoints[2]}) {
    border-top: 1px solid ${p => p.theme.gray200};
    grid-row: 2/2;
    grid-column: 1/-1;
    max-width: 100%;
  }

  @media (min-width: ${p => p.theme.breakpoints[2]}) {
    border-left: 1px solid ${p => p.theme.gray200};

    /* to be consistent with Layout.Body in other verticals */
    padding-right: ${space(4)};
    max-width: 400px;
  }
`;

const MainWrapper = styled('div')`
  display: flex;
  flex-direction: column;

  @media (max-width: ${p => p.theme.breakpoints[2]}) {
    grid-column: 1/-1;
  }
`;<|MERGE_RESOLUTION|>--- conflicted
+++ resolved
@@ -615,15 +615,11 @@
         newQuery.columns = columnsAndAggregates?.columns ?? [];
       }
 
-<<<<<<< HEAD
       if (
         !widgetBuilderNewDesign &&
-        !aggregateAliasFieldStrings.includes(rawOrderby) &&
+        !fieldStrings.includes(rawOrderby) &&
         query.orderby !== ''
       ) {
-=======
-      if (!fieldStrings.includes(rawOrderby) && query.orderby !== '') {
->>>>>>> 8bc6666f
         if (
           prevAggregateFieldStrings.length === newFields.length &&
           prevAggregateFieldStrings.includes(rawOrderby)
