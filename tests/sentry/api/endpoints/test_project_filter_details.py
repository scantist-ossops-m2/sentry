--- conflicted
+++ resolved
@@ -19,6 +19,7 @@
             "safari_pre_6",
             "ie11",
             "opera_pre_15",
+            "edge_pre_79",
         ]
         self.login_as(user=self.user)
 
@@ -91,7 +92,6 @@
             data={"state": "filtered-transaction"},
         )
 
-<<<<<<< HEAD
         # test disabling
         response = self.get_success_response(
             self.organization.slug,
@@ -160,16 +160,6 @@
                 event=audit_log.get_event_id("PROJECT_DISABLE"),
             ).first()
         assert entry.data["state"] == []
-=======
-        new_subfilters = [
-            "safari_pre_6",
-            "opera_mini_pre_8",
-            "ie10",
-            "ie11",
-            "opera_pre_15",
-            "edge_pre_79",
-        ]
->>>>>>> 1f33ee8f
 
     def test_legacy_browsers_subfilters_must_be_list(self):
         response = self.get_error_response(
