--- conflicted
+++ resolved
@@ -6,13 +6,11 @@
 
 from sentry.api.serializers import serialize
 from sentry.api.serializers.models.group import GroupSerializerSnuba
-<<<<<<< HEAD
-=======
 from sentry.issues.grouptype import (
     PerformanceRenderBlockingAssetSpanGroupType,
     ProfileBlockedThreadGroupType,
 )
->>>>>>> bc2f8933
+
 from sentry.models import (
     Group,
     GroupEnvironment,
